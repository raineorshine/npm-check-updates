# npm-check-updates

[![npm version](https://img.shields.io/npm/v/npm-check-updates)](https://www.npmjs.com/package/npm-check-updates)
[![Build Status](https://img.shields.io/github/actions/workflow/status/raineorshine/npm-check-updates/test.yml?branch=main&label=tests&logo=github)](https://github.com/raineorshine/npm-check-updates/actions?query=workflow%3ATests+branch%3Amain)
[![Coverage Status](https://img.shields.io/coveralls/github/raineorshine/npm-check-updates/main)](https://coveralls.io/github/raineorshine/npm-check-updates?branch=main)

**npm-check-updates upgrades your package.json dependencies to the _latest_ versions, ignoring specified versions.**

- maintains existing semantic versioning _policies_, i.e. `"react": "^16.0.4"` to `"react": "^18.2.0"`.
- _only_ modifies package.json file. Run `npm install` to update your installed packages and package-lock.json.
- clean output
- sensible defaults
- lots of options for custom behavior
- CLI and module usage
- compatible with `npm`, `yarn`, `pnpm`, `bun`

![npm-check-updates-screenshot](https://github.com/raineorshine/npm-check-updates/blob/main/.github/screenshot.png?raw=true)

- Red = major upgrade (and all [major version zero](https://semver.org/#spec-item-4))
- Cyan = minor upgrade
- Green = patch upgrade

## Installation

Install globally:

```sh
npm install -g npm-check-updates
```

Or run with [npx](https://docs.npmjs.com/cli/v7/commands/npx):

```sh
npx npm-check-updates
```

## Usage

Show all new dependencies ([excluding peerDependencies](https://github.com/raineorshine/npm-check-updates/issues/951)) for the project in the current directory:

```sh
$ ncu
Checking package.json
[====================] 5/5 100%

 eslint             7.32.0  →    8.0.0
 prettier           ^2.7.1  →   ^3.0.0
 svelte            ^3.48.0  →  ^3.51.0
 typescript         >3.0.0  →   >4.0.0
 untildify          <4.0.0  →   ^4.0.0
 webpack               4.x  →      5.x

Run ncu -u to upgrade package.json
```

Upgrade a project's package file:

> **Make sure your package file is in version control and all changes have been committed. This _will_ overwrite your package file.**

```sh
$ ncu -u
Upgrading package.json
[====================] 1/1 100%

 express           4.12.x  →   4.13.x

Run npm install to install new versions.

$ npm install      # update installed packages and package-lock.json
```

Check global packages:

```sh
ncu -g
```

Filter packages using the `--filter` option or adding additional cli arguments. You can exclude specific packages with the `--reject` option or prefixing a filter with `!`. Supports strings, wildcards, globs, comma-or-space-delimited lists, and regular expressions:

```sh
# upgrade only mocha
ncu mocha
ncu -f mocha
ncu --filter mocha

# upgrade packages that start with "react-"
ncu react-*
ncu "/^react-.*$/"

# upgrade everything except nodemon
ncu \!nodemon
ncu -x nodemon
ncu --reject nodemon

# upgrade only chalk, mocha, and react
ncu chalk mocha react
ncu chalk, mocha, react
ncu -f "chalk mocha react"

# upgrade packages that do not start with "react-".
ncu \!react-*
ncu '/^(?!react-).*$/' # mac/linux
ncu "/^(?!react-).*$/" # windows
```

## How dependency updates are determined

- Direct dependencies are updated to the latest stable version:
  - `2.0.1` → `2.2.0`
  - `1.2` → `1.3`
  - `0.1.0` → `1.0.1`
- Range operators are preserved and the version is updated:
  - `^1.2.0` → `^2.0.0`
  - `1.x` → `2.x`
  - `>0.2.0` → `>0.3.0`
- "Less than" is replaced with a wildcard:
  - `<2.0.0` → `^3.0.0`
  - `1.0.0 < 2.0.0` → `^3.0.0`
- "Any version" is preserved:
  - `*` → `*`
- Prerelease and deprecated versions are ignored by default.
  - Use `--pre` to include prerelease versions (e.g. `alpha`, `beta`, `build1235`)
  - Use `--deprecated` to include deprecated versions
- With `--target minor`, only update patch and minor:
  - `0.1.0` → `0.2.1`
- With `--target patch`, only update patch:
  - `0.1.0` → `0.1.2`
- With `--target @next`, update to the version published on the `next` tag:
  - `0.1.0` -> `0.1.1-next.1`

## Options

Options are merged with the following precedence:

1. CLI
2. Local [Config File](#config-file)
3. Project Config File
4. User Config File

Options that take no arguments can be negated by prefixing them with `--no-`, e.g. `--no-peer`.

<!-- BEGIN Options -->
<!-- Do not edit this section by hand. It is auto-generated in build-options.ts. Run "npm run build" or "npm run build:options" to build. -->

<table>
  <tr>
    <td>--cache</td>
    <td>Cache versions to a local cache file. Default <code>--cacheFile</code> is ~/.ncu-cache.json and default <code>--cacheExpiration</code> is 10 minutes.</td>
  </tr>
  <tr>
    <td>--cacheClear</td>
    <td>Clear the default cache, or the cache file specified by <code>--cacheFile</code>.</td>
  </tr>
  <tr>
    <td>--cacheExpiration <min></td>
    <td>Cache expiration in minutes. Only works with <code>--cache</code>. (default: 10)</td>
  </tr>
  <tr>
    <td>--cacheFile <path></td>
    <td>Filepath for the cache file. Only works with <code>--cache</code>. (default: "~/.ncu-cache.json")</td>
  </tr>
  <tr>
    <td>--color</td>
    <td>Force color in terminal.</td>
  </tr>
  <tr>
    <td>--concurrency <n></td>
    <td>Max number of concurrent HTTP requests to registry. (default: 8)</td>
  </tr>
  <tr>
    <td>--configFileName <s></td>
    <td>Config file name. (default: .ncurc.{json,yml,js,cjs})</td>
  </tr>
  <tr>
    <td>--configFilePath <path></td>
    <td>Directory of .ncurc config file. (default: directory of <code>packageFile</code>)</td>
  </tr>
  <tr>
    <td>--cwd <path></td>
    <td>Working directory in which npm will be executed.</td>
  </tr>
  <tr>
    <td>--deep</td>
    <td>Run recursively in current working directory. Alias of (<code>--packageFile '**/package.json'<code>).</td>
  </tr>
  <tr>
    <td>--dep <value></td>
    <td>Check one or more sections of dependencies only: dev, optional, peer, prod, or packageManager (comma-delimited). (default: ["prod","dev","optional"])</td>
  </tr>
  <tr>
    <td>--deprecated</td>
    <td>Include deprecated packages.</td>
  </tr>
  <tr>
    <td>-d, --doctor</td>
    <td>Iteratively installs upgrades and runs tests to identify breaking upgrades. Requires <code>-u</code> to execute.</td>
  </tr>
  <tr>
    <td>--doctorInstall <command></td>
    <td>Specifies the install script to use in doctor mode. (default: <code>npm install/yarn</code>)</td>
  </tr>
  <tr>
    <td>--doctorTest <command></td>
    <td>Specifies the test script to use in doctor mode. (default: <code>npm test</code>)</td>
  </tr>
  <tr>
    <td>--enginesNode</td>
    <td>Include only packages that satisfy engines.node as specified in the package file.</td>
  </tr>
  <tr>
    <td>-e, --errorLevel <n></td>
    <td>Set the error level. 1: exits with error code 0 if no errors occur. 2: exits with error code 0 if no packages need updating (useful for continuous integration). (default: 1)</td>
  </tr>
  <tr>
    <td>-f, --filter <p></td>
    <td>Include only package names matching the given string, wildcard, glob, comma-or-space-delimited list, /regex/, or predicate function.</td>
  </tr>
  <tr>
    <td>filterResults <fn></td>
    <td>Filters out upgrades based on a user provided function.</td>
  </tr>
  <tr>
    <td>--filterVersion <p></td>
    <td>Filter on package version using comma-or-space-delimited list, /regex/, or predicate function.</td>
  </tr>
  <tr>
    <td>--format <value></td>
    <td>Modify the output formatting or show additional information. Specify one or more comma-delimited values: group, ownerChanged, repo, time, lines. (default: [])</td>
  </tr>
  <tr>
    <td>-g, --global</td>
    <td>Check global packages instead of in the current project.</td>
  </tr>
  <tr>
    <td>groupFunction <fn></td>
    <td>Customize how packages are divided into groups when using <code>--format group</code>.</td>
  </tr>
  <tr>
    <td>--install <value></td>
    <td>Control the auto-install behavior: always, never, prompt. (default: "prompt")</td>
  </tr>
  <tr>
    <td>-i, --interactive</td>
    <td>Enable interactive prompts for each dependency; implies <code>-u</code> unless one of the json options are set.</td>
  </tr>
  <tr>
    <td>-j, --jsonAll</td>
    <td>Output new package file instead of human-readable message.</td>
  </tr>
  <tr>
    <td>--jsonDeps</td>
    <td>Like <code>jsonAll</code> but only lists <code>dependencies</code>, <code>devDependencies</code>, <code>optionalDependencies</code>, etc of the new package data.</td>
  </tr>
  <tr>
    <td>--jsonUpgraded</td>
    <td>Output upgraded dependencies in json.</td>
  </tr>
  <tr>
    <td>-l, --loglevel <n></td>
    <td>Amount to log: silent, error, minimal, warn, info, verbose, silly. (default: "warn")</td>
  </tr>
  <tr>
    <td>--mergeConfig</td>
    <td>Merges nested configs with the root config file for <code>--deep</code> or <code>--packageFile</code> options. (default: false)</td>
  </tr>
  <tr>
    <td>-m, --minimal</td>
    <td>Do not upgrade newer versions that are already satisfied by the version range according to semver.</td>
  </tr>
  <tr>
    <td>--packageData <value></td>
    <td>Package file data (you can also use stdin).</td>
  </tr>
  <tr>
    <td>--packageFile <path|glob></td>
    <td>Package file(s) location. (default: ./package.json)</td>
  </tr>
  <tr>
    <td>-p, --packageManager <s></td>
<<<<<<< HEAD
    <td>npm, yarn, pnpm, deno, bun, staticRegistry (default: npm).</td>
=======
    <td>npm, yarn, pnpm, deno (default: npm).</td>
>>>>>>> ce4cd12e
  </tr>
  <tr>
    <td>--peer</td>
    <td>Check peer dependencies of installed packages and filter updates to compatible versions.</td>
  </tr>
  <tr>
    <td>--pre <n></td>
    <td>Include prerelease versions, e.g. -alpha.0, -beta.5, -rc.2. Automatically set to 1 when <code>--target</code> is newest or greatest, or when the current version is a prerelease. (default: 0)</td>
  </tr>
  <tr>
    <td>--prefix <path></td>
    <td>Current working directory of npm.</td>
  </tr>
  <tr>
    <td>-r, --registry <uri></td>
    <td>Specify the registry to use when looking up package versions.</td>
  </tr>
  <tr>
    <td>--registryType <type></td>
    <td>Specify whether --registry refers to a full npm registry or a simple JSON file or url: npm, json. (default: npm)</td>
  </tr>
  <tr>
    <td>-x, --reject <p></td>
    <td>Exclude packages matching the given string, wildcard, glob, comma-or-space-delimited list, /regex/, or predicate function.</td>
  </tr>
  <tr>
    <td>--rejectVersion <p></td>
    <td>Exclude package.json versions using comma-or-space-delimited list, /regex/, or predicate function.</td>
  </tr>
  <tr>
    <td>--removeRange</td>
    <td>Remove version ranges from the final package version.</td>
  </tr>
  <tr>
    <td>--retry <n></td>
    <td>Number of times to retry failed requests for package info. (default: 3)</td>
  </tr>
  <tr>
    <td>--root</td>
    <td>Runs updates on the root project in addition to specified workspaces. Only allowed with <code>--workspace</code> or <code>--workspaces</code>. (default: false)</td>
  </tr>
  <tr>
    <td>-s, --silent</td>
    <td>Don't output anything. Alias for <code>--loglevel</code> silent.</td>
  </tr>
  <tr>
    <td>--stdin</td>
    <td>Read package.json from stdin.</td>
  </tr>
  <tr>
    <td>-t, --target <value></td>
    <td>Determines the version to upgrade to: latest, newest, greatest, minor, patch, semver, @[tag], or [function]. (default: latest)</td>
  </tr>
  <tr>
    <td>--timeout <ms></td>
    <td>Global timeout in milliseconds. (default: no global timeout and 30 seconds per npm-registry-fetch)</td>
  </tr>
  <tr>
    <td>-u, --upgrade</td>
    <td>Overwrite package file with upgraded versions instead of just outputting to console.</td>
  </tr>
  <tr>
    <td>--verbose</td>
    <td>Log additional information for debugging. Alias for <code>--loglevel</code> verbose.</td>
  </tr>
  <tr>
    <td>-w, --workspace <s></td>
    <td>Run on one or more specified workspaces. Add <code>--root</code> to also upgrade the root project. (default: [])</td>
  </tr>
  <tr>
    <td>-ws, --workspaces</td>
    <td>Run on all workspaces. Add <code>--root</code> to also upgrade the root project.</td>
  </tr>
</table>

<!-- END Options -->

## Advanced Options

Some options have advanced usage, or allow per-package values by specifying a function in your ncurc.js file.

Run `ncu --help [OPTION]` to view advanced help for a specific option, or see below:

<!-- BEGIN Advanced Options -->
<!-- Do not edit this section by hand. It is auto-generated in build-options.ts. Run "npm run build" or "npm run build:options" to build. -->

## doctor

Usage:

    ncu --doctor
    ncu --no-doctor
    ncu -d

Iteratively installs upgrades and runs tests to identify breaking upgrades. Reverts broken upgrades and updates package.json with working upgrades.

Add `-u` to execute (modifies your package file, lock file, and node_modules)

To be more precise:

1. Runs `npm install` and `npm test` to ensure tests are currently passing.
2. Runs `ncu -u` to optimistically upgrade all dependencies.
3. If tests pass, hurray!
4. If tests fail, restores package file and lock file.
5. For each dependency, install upgrade and run tests.
6. Prints broken upgrades with test error.
7. Saves working upgrades to package.json.

Additional options:

<table>
  <tr><td>--doctorInstall</td><td>specify a custom install script (default: `npm install` or `yarn`)</td></tr>
  <tr><td>--doctorTest</td><td>specify a custom test script (default: `npm test`)</td></tr>
</table>

Example:

    $ ncu --doctor -u
    Running tests before upgrading
    npm install
    npm run test
    Upgrading all dependencies and re-running tests
    ncu -u
    npm install
    npm run test
    Tests failed
    Identifying broken dependencies
    npm install
    npm install --no-save react@16.0.0
    npm run test
      ✓ react 15.0.0 → 16.0.0
    npm install --no-save react-redux@7.0.0
    npm run test
      ✗ react-redux 6.0.0 → 7.0.0

    /projects/myproject/test.js:13
      throw new Error('Test failed!')
      ^

    npm install --no-save react-dnd@11.1.3
    npm run test
      ✓ react-dnd 10.0.0 → 11.1.3
    Saving partially upgraded package.json

## filterResults

Filters out upgrades based on a user provided function.

`filterResults` runs _after_ new versions are fetched, in contrast to `filter` and `filterVersion`, which run _before_. This allows you to filter out upgrades with `filterResults` based on how the version has changed (e.g. a major version change).

Only available in .ncurc.js or when importing npm-check-updates as a module.

```js
/** Filter out non-major version updates.
  @param {string} packageName        The name of the dependency.
  @param {string} current            Current version declaration (may be a range).
  @param {SemVer[]} currentSemver    Current version declaration in semantic versioning format (may be a range).
  @param {string} upgraded           Upgraded version.
  @param {SemVer} upgradedSemver     Upgraded version in semantic versioning format.
  @returns {boolean}                 Return true if the upgrade should be kept, otherwise it will be ignored.
*/
filterResults: (packageName, { current, currentSemver, upgraded, upgradedSemver }) => {
  const currentMajor = parseInt(currentSemver?.[0]?.major, 10)
  const upgradedMajor = parseInt(upgradedSemver?.major, 10)
  if (currentMajor && upgradedMajor) {
    return currentMajor < upgradedMajor
  }
  return true
}
```

For the SemVer type definition, see: https://git.coolaj86.com/coolaj86/semver-utils.js#semverutils-parse-semverstring

## format

Usage:

    ncu --format [value]

Modify the output formatting or show additional information. Specify one or more comma-delimited values.

<table>
  <tr><td>group</td><td>Groups packages by major, minor, patch, and major version zero updates.</td></tr>
  <tr><td>ownerChanged</td><td>Shows if the package owner has changed.</td></tr>
  <tr><td>repo</td><td>Infers and displays links to the package's source code repository. Requires packages to be installed.</td></tr>
  <tr><td>time</td><td>Shows the publish time of each upgrade.</td></tr>
  <tr><td>lines</td><td>Prints name@version on separate lines. Useful for piping to npm install.</td></tr>
</table>

## groupFunction

Customize how packages are divided into groups when using `--format group`.

Only available in .ncurc.js or when importing npm-check-updates as a module.

```js
/**
  @param name             The name of the dependency.
  @param defaultGroup     The predefined group name which will be used by default.
  @param currentSpec      The current version range in your package.json.
  @param upgradedSpec     The upgraded version range that will be written to your package.json.
  @param upgradedVersion  The upgraded version number returned by the registry.
  @returns                A predefined group name ('major' | 'minor' | 'patch' | 'majorVersionZero' | 'none') or a custom string to create your own group.
*/
groupFunction: (name, defaultGroup, currentSpec, upgradedSpec, upgradedVersion) => {
  if (name === 'typescript' && defaultGroup === 'minor') {
    return 'major'
  }
  if (name.startsWith('@myorg/')) {
    return 'My Org'
  }
  return defaultGroup
}
```

## install

Usage:

    ncu --install [value]

Default: prompt

Control the auto-install behavior.

<table>
  <tr><td>always</td><td>Runs your package manager's install command automatically after upgrading.</td></tr>
  <tr><td>never</td><td>Does not install and does not prompt.</td></tr>
  <tr><td>prompt</td><td>Shows a message after upgrading that recommends an install, but does not install. In interactive mode, prompts for install. (default)</td></tr>
</table>

## packageManager

Usage:

    ncu --packageManager [s]
    ncu -p [s]

Specifies the package manager to use when looking up versions.

<table>
  <tr><td>npm</td><td>System-installed npm. Default.</td></tr>
  <tr><td>yarn</td><td>System-installed yarn. Automatically used if yarn.lock is present.</td></tr>
  <tr><td>pnpm</td><td>System-installed pnpm. Automatically used if pnpm-lock.yaml is present.</td></tr>
<<<<<<< HEAD
  <tr><td>bun</td><td>System-installed bun. Automatically used if bun.lockb is present.</td></tr>
  <tr><td>staticRegistry</td><td>Checks versions from a static file. Must include the `--registry` option with the path to a JSON registry file.

Example:

    $ ncu --packageManager staticRegistry --registry ./my-registry.json

my-registry.json:

    {
      "prettier": "2.7.1",
      "typescript": "4.7.4"
    }

</td></tr>
=======
  <tr><td>staticRegistry</td><td>Deprecated. Use --registryType json.</td></tr>
>>>>>>> ce4cd12e
</table>

## peer

Usage:

    ncu --peer
    ncu --no-peer

Check peer dependencies of installed packages and filter updates to compatible versions.

Example:

The following example demonstrates how `--peer` works, and how it uses peer dependencies from upgraded modules.

The package ncu-test-peer-update has two versions published:

- 1.0.0 has peer dependency `"ncu-test-return-version": "1.0.x"`
- 1.1.0 has peer dependency `"ncu-test-return-version": "1.1.x"`

Our test app has the following dependencies:

    "ncu-test-peer-update": "1.0.0",
    "ncu-test-return-version": "1.0.0"

The latest versions of these packages are:

    "ncu-test-peer-update": "1.1.0",
    "ncu-test-return-version": "2.0.0"

With `--peer`:

ncu upgrades packages to the highest version that still adheres to the peer dependency constraints:

    ncu-test-peer-update     1.0.0  →  1.1.0
    ncu-test-return-version  1.0.0  →  1.1.0

Without `--peer`:

As a comparison: without using the `--peer` option, ncu will suggest the latest versions, ignoring peer dependencies:

    ncu-test-peer-update     1.0.0  →  1.1.0
    ncu-test-return-version  1.0.0  →  2.0.0

## registryType

Usage:

    ncu --registryType [type]

Specify whether --registry refers to a full npm registry or a simple JSON file.

<table>
  <tr><td>npm</td><td>Default npm registry</td></tr>
  <tr><td>json</td><td>Checks versions from a file or url to a simple JSON registry. Must include the `--registry` option.

Example:

    // local file
    $ ncu --registryType json --registry ./registry.json

    // url
    $ ncu --registryType json --registry https://api.mydomain/registry.json

    // you can omit --registryType when the registry ends in .json
    $ ncu --registry ./registry.json
    $ ncu --registry https://api.mydomain/registry.json

registry.json:

    {
      "prettier": "2.7.1",
      "typescript": "4.7.4"
    }

</td></tr>
</table>

## target

Usage:

    ncu --target [value]
    ncu -t [value]

Determines the version to upgrade to. (default: "latest")

<table>
  <tr><td>greatest</td><td>Upgrade to the highest version number published, regardless of release date or tag. Includes prereleases.</td></tr>
  <tr><td>latest</td><td>Upgrade to whatever the package's "latest" git tag points to. Excludes prereleases unless --pre is specified.</td></tr>
  <tr><td>minor</td><td>Upgrade to the highest minor version without bumping the major version.</td></tr>
  <tr><td>newest</td><td>Upgrade to the version with the most recent publish date, even if there are other version numbers that are higher. Includes prereleases.</td></tr>
  <tr><td>patch</td><td>Upgrade to the highest patch version without bumping the minor or major versions.</td></tr>
  <tr><td>semver</td><td>Upgrade to the highest version within the semver range specified in your package.json.</td></tr>
  <tr><td>@[tag]</td><td>Upgrade to the version published to a specific tag, e.g. 'next' or 'beta'.</td></tr>
</table>

You can also specify a custom function in your .ncurc.js file, or when importing npm-check-updates as a module:

```js
/** Upgrade major version zero to the next minor version, and everything else to latest.
  @param dependencyName The name of the dependency.
  @param parsedVersion A parsed Semver object from semver-utils.
    (See https://git.coolaj86.com/coolaj86/semver-utils.js#semverutils-parse-semverstring)
  @returns One of the valid target values (specified in the table above).
*/
target: (dependencyName, [{ semver, version, operator, major, minor, patch, release, build }]) => {
  if (major === '0') return 'minor'
  return 'latest'
}
```

<!-- END Advanced Options -->

## Interactive Mode

Choose which packages to update in interactive mode:

```sh
ncu --interactive
ncu -i
```

![ncu --interactive](https://user-images.githubusercontent.com/750276/175337598-cdbb2c46-64f8-44f5-b54e-4ad74d7b52b4.png)

Combine with `--format group` for a truly _luxe_ experience:

![ncu --interactive --format group](https://user-images.githubusercontent.com/750276/175336533-539261e4-5cf1-458f-9fbb-a7be2b477ebb.png)

## Config File

Use a `.ncurc.{json,yml,js,cjs}` file to specify configuration information.
You can specify the file name and path using `--configFileName` and `--configFilePath`
command line options.

For example, `.ncurc.json`:

```json
{
  "upgrade": true,
  "filter": "svelte",
  "reject": ["@types/estree", "ts-node"]
}
```

If you write `.ncurc` config files using json or yaml, you can add the JSON Schema to your IDE settings for completions.

e.g. for VS Code:

```json
  "json.schemas": [
    {
      "fileMatch": [
        ".ncurc",
        ".ncurc.json",
      ],
      "url": "https://raw.githubusercontent.com/raineorshine/npm-check-updates/main/src/types/RunOptions.json"
    }
  ],
  "yaml.schemas": {
    "https://raw.githubusercontent.com/raineorshine/npm-check-updates/main/src/types/RunOptions.json": [
        ".ncurc.yml",
    ]
  },
```

## Module/Programmatic Usage

npm-check-updates can be imported as a module:

```js
import ncu from 'npm-check-updates'

const upgraded = await ncu.run({
  // Pass any cli option
  packageFile: '../package.json',
  upgrade: true,
  // Defaults:
  // jsonUpgraded: true,
  // silent: true,
})

console.log(upgraded) // { "mypackage": "^2.0.0", ... }
```

## Contributing

Contributions are happily accepted. I respond to all PR's and can offer guidance on where to make changes. For contributing tips see [CONTRIBUTING.md](https://github.com/raineorshine/npm-check-updates/blob/main/.github/CONTRIBUTING.md).

## Problems?

[File an issue](https://github.com/raineorshine/npm-check-updates/issues). Please [search existing issues](https://github.com/raineorshine/npm-check-updates/issues?utf8=%E2%9C%93&q=is%3Aissue) first.<|MERGE_RESOLUTION|>--- conflicted
+++ resolved
@@ -277,11 +277,7 @@
   </tr>
   <tr>
     <td>-p, --packageManager <s></td>
-<<<<<<< HEAD
     <td>npm, yarn, pnpm, deno, bun, staticRegistry (default: npm).</td>
-=======
-    <td>npm, yarn, pnpm, deno (default: npm).</td>
->>>>>>> ce4cd12e
   </tr>
   <tr>
     <td>--peer</td>
@@ -453,7 +449,7 @@
 }
 ```
 
-For the SemVer type definition, see: https://git.coolaj86.com/coolaj86/semver-utils.js#semverutils-parse-semverstring
+For the SemVer type definition, see: <https://git.coolaj86.com/coolaj86/semver-utils.js#semverutils-parse-semverstring>
 
 ## format
 
@@ -526,13 +522,11 @@
   <tr><td>npm</td><td>System-installed npm. Default.</td></tr>
   <tr><td>yarn</td><td>System-installed yarn. Automatically used if yarn.lock is present.</td></tr>
   <tr><td>pnpm</td><td>System-installed pnpm. Automatically used if pnpm-lock.yaml is present.</td></tr>
-<<<<<<< HEAD
-  <tr><td>bun</td><td>System-installed bun. Automatically used if bun.lockb is present.</td></tr>
   <tr><td>staticRegistry</td><td>Checks versions from a static file. Must include the `--registry` option with the path to a JSON registry file.
 
 Example:
 
-    $ ncu --packageManager staticRegistry --registry ./my-registry.json
+    ncu --packageManager staticRegistry --registry ./my-registry.json
 
 my-registry.json:
 
@@ -542,9 +536,6 @@
     }
 
 </td></tr>
-=======
-  <tr><td>staticRegistry</td><td>Deprecated. Use --registryType json.</td></tr>
->>>>>>> ce4cd12e
 </table>
 
 ## peer

--- conflicted
+++ resolved
@@ -127,13 +127,8 @@
   /** Package file(s) location. (default: ./package.json) */
   packageFile?: string
 
-<<<<<<< HEAD
   /** npm, yarn, pnpm, deno, bun, staticRegistry (default: npm). Run "ncu --help --packageManager" for details. */
   packageManager?: 'npm' | 'yarn' | 'pnpm' | 'deno' | 'bun' | 'staticRegistry'
-=======
-  /** npm, yarn, pnpm, deno (default: npm). Run "ncu --help --packageManager" for details. */
-  packageManager?: 'npm' | 'yarn' | 'pnpm' | 'deno' | 'staticRegistry'
->>>>>>> ce4cd12e
 
   /** Check peer dependencies of installed packages and filter updates to compatible versions. Run "ncu --help --peer" for details. */
   peer?: boolean

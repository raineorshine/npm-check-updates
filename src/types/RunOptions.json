--- conflicted
+++ resolved
@@ -350,13 +350,8 @@
       "type": "string"
     },
     "packageManager": {
-<<<<<<< HEAD
       "description": "npm, yarn, pnpm, deno, bun, staticRegistry (default: npm). Run \"ncu --help --packageManager\" for details.",
       "enum": ["bun", "deno", "npm", "pnpm", "staticRegistry", "yarn"],
-=======
-      "description": "npm, yarn, pnpm, deno (default: npm). Run \"ncu --help --packageManager\" for details.",
-      "enum": ["deno", "npm", "pnpm", "staticRegistry", "yarn"],
->>>>>>> ce4cd12e
       "type": "string"
     },
     "peer": {

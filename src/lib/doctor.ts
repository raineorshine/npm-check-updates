import fs from 'fs/promises'
import spawn from 'spawn-please'
import { printUpgrades } from '../lib/logging'
import spawnBun from '../package-managers/bun'
import spawnNpm from '../package-managers/npm'
import spawnPnpm from '../package-managers/pnpm'
import spawnYarn from '../package-managers/yarn'
import { Index } from '../types/IndexType'
import { Options } from '../types/Options'
import { PackageFile } from '../types/PackageFile'
import { PackageInfo } from '../types/PackageInfo'
import { SpawnOptions } from '../types/SpawnOptions'
import { SpawnPleaseOptions } from '../types/SpawnPleaseOptions'
import { VersionSpec } from '../types/VersionSpec'
import chalk, { chalkInit } from './chalk'
import loadPackageInfoFromFile from './loadPackageInfoFromFile'
import upgradePackageData from './upgradePackageData'

type Run = (options?: Options) => Promise<PackageFile | Index<VersionSpec> | void>

/** Run npm, yarn, pnpm, or bun. */
const npm = (
  args: string[],
  options: Options,
  print?: boolean,
  { spawnOptions, spawnPleaseOptions }: { spawnOptions?: SpawnOptions; spawnPleaseOptions?: SpawnPleaseOptions } = {},
): Promise<string> => {
  if (print) {
    console.log(chalk.blue([options.packageManager, ...args].join(' ')))
  }

  const spawnOptionsMerged = {
    cwd: options.cwd || process.cwd(),
    env: {
      ...process.env,
      // TODO: Why does CI break pnpm install?
      ...(options.packageManager !== 'pnpm' ? { CI: '1' } : null),
      FORCE_COLOR: '1',
      ...spawnOptions?.env,
    },
    ...spawnOptions,
  }

  const npmOptions = {
    ...(options.global ? { global: true } : null),
    ...(options.prefix ? { prefix: options.prefix } : null),
  }

  return (
    options.packageManager === 'pnpm'
      ? spawnPnpm
      : options.packageManager === 'yarn'
<<<<<<< HEAD
      ? spawnYarn
      : options.packageManager === 'bun'
      ? spawnBun
      : spawnNpm
  )(args, npmOptions, spawnPleaseOptions, spawnOptionsMerged)
=======
        ? spawnYarn
        : options.packageManager === 'bun'
          ? spawnBun
          : spawnNpm
  )(args, npmOptions, spawnOptionsMerged as any)
>>>>>>> c0b47d63
}

/** Load and validate package file and tests. */
const loadPackageFileForDoctor = async (options: Options): Promise<PackageInfo> => {
  // assert no --packageData or --packageFile
  if (options.packageData || options.packageFile) {
    console.error(
      '--packageData and --packageFile are not allowed with --doctor. You must execute "ncu --doctor" in a directory with a package file so it can install dependencies and test them.',
    )
    process.exit(1)
  }

  let packageInfo: PackageInfo
  // assert package.json
  try {
    packageInfo = await loadPackageInfoFromFile(options, 'package.json')
  } catch (e) {
    console.error('Missing or invalid package.json')
    process.exit(1)
  }

  // assert npm script "test" (unless a custom test script is specified)
  if (!options.doctorTest && !packageInfo.pkg.scripts?.test) {
    console.error(
      'No npm "test" script defined. You must define a "test" script in the "scripts" section of your package.json to use --doctor.',
    )
    process.exit(1)
  }

  return packageInfo
}

/** Iteratively installs upgrades and runs tests to identify breaking upgrades. */
// we have to pass run directly since it would be a circular require if doctor included this file
const doctor = async (run: Run, options: Options): Promise<void> => {
  await chalkInit()
  const lockFileName =
    options.packageManager === 'yarn'
      ? 'yarn.lock'
      : options.packageManager === 'pnpm'
        ? 'pnpm-lock.yaml'
        : options.packageManager === 'bun'
          ? 'bun.lockb'
          : 'package-lock.json'
  const { pkg, pkgFile }: PackageInfo = await loadPackageFileForDoctor(options)

  // flatten all deps into one so we can iterate over them
  const allDependencies: Index<VersionSpec> = {
    ...pkg.dependencies,
    ...pkg.devDependencies,
    ...pkg.optionalDependencies,
  }

  /** Install dependencies using "npm run install" or a custom script given by --doctorInstall. */
  const runInstall = async (): Promise<void> => {
    if (options.doctorInstall) {
      const [installCommand, ...testArgs] = options.doctorInstall.split(' ')
      console.log(chalk.blue(options.doctorInstall))
      await spawn(installCommand, testArgs)
    } else {
      await npm(['install'], { packageManager: options.packageManager }, true)
    }
  }

  /** Run the tests using "npm run test" or a custom script given by --doctorTest. */
  const runTests = async (): Promise<void> => {
    const spawnPleaseOptions = {
      stderr: (data: string): void => {
        console.error(chalk.red(data.toString()))
      },
      // Test runners typically write to stdout, so we need to print stdout.
      // Otherwise test failures will be silenced.
      stdout: (data: string): void => {
        process.stdout.write(data.toString())
      },
    }

    if (options.doctorTest) {
      const regexp = /"(.+?)"|'(.+?)'|[^ ]+/g
      const matches = options.doctorTest.matchAll(regexp)
      let groups: string[] = []
      for (const match of matches) {
        groups = [...groups, match[2] || match[1] || match[0]]
      }
      const [testCommand, ...testArgs] = groups
      console.log(chalk.blue(options.doctorTest))
      await spawn(testCommand, testArgs, spawnPleaseOptions)
    } else {
      await npm(
        ['run', 'test'],
        {
          packageManager: options.packageManager,
        },
        true,
        { spawnPleaseOptions },
      )
    }
  }

  console.log(`Running tests before upgrading`)

  // initial install
  await runInstall()

  // save lock file if there is one
  let lockFile = ''
  try {
    lockFile = await fs.readFile(lockFileName, 'utf-8')
  } catch (e) {}

  // make sure current tests pass before we begin
  try {
    await runTests()
  } catch (e) {
    console.error('Tests failed before we even got started!')
    process.exit(1)
  }

  if (!options.interactive) {
    console.log(`Upgrading all dependencies and re-running tests`)
  }

  // upgrade all dependencies
  // save upgrades for later in case we need to iterate
  console.log(
    chalk.blue(
      'ncu ' +
        process.argv
          .slice(2)
          .filter(arg => arg !== '--doctor')
          .join(' '),
    ),
  )
  process.env.NCU_DOCTOR = '1'
  const upgrades: Index<VersionSpec> = (await run({
    ...options,
    silent: true,
    // --doctor triggers the initial call to doctor, but the internal call needs to executes npm-check-updates normally in order to upgrade the dependencies
    doctor: false,
  })) as Index<VersionSpec>

  if (Object.keys(upgrades || {}).length === 0) {
    console.log('All dependencies are up-to-date ' + chalk.green.bold(':)'))
    return
  }

  // track if installing dependencies was successful
  // this allows us to skip re-installing when it fails and proceed straight to installing individual dependencies
  let installAllSuccess = false

  // run tests on all upgrades
  try {
    // install after all upgrades
    await runInstall()
    installAllSuccess = true

    // run tests after all upgrades
    await runTests()

    console.log(`${chalk.green('✓')} Tests pass`)

    await printUpgrades(options, {
      current: allDependencies,
      upgraded: upgrades,
      total: Object.keys(upgrades || {}).length,
    })

    console.log(`\n${options.interactive ? 'Chosen' : 'All'} dependencies upgraded and installed ${chalk.green(':)')}`)
  } catch {
    console.error(chalk.red(installAllSuccess ? 'Tests failed' : 'Install failed'))
    console.log(`Identifying broken dependencies`)

    // restore package file, lockFile and re-install
    await fs.writeFile('package.json', pkgFile)

    if (lockFile) {
      await fs.writeFile(lockFileName, lockFile)
    } else {
      await fs.rm(lockFileName, { recursive: true, force: true })
    }

    // save the last package file with passing tests
    let lastPkgFile = pkgFile

    // re-install after restoring package file and lock file
    // only re-install if the tests failed, not if npm install failed
    if (installAllSuccess) {
      try {
        await runInstall()
      } catch (e) {
        const installCommand = (options.packageManager || 'npm') + ' install'
        throw new Error(
          `Error: Doctor mode was about to test individual upgrades, but ${chalk.cyan(
            installCommand,
          )} failed after rolling back to your existing package and lock files. This is unexpected since the initial install before any upgrades succeeded. Either npm failed to revert a partial install, or failed anomalously on the second run. Please check your internet connection and retry. If doctor mode fails consistently, report a bug with your complete list of dependency versions at https://github.com/raineorshine/npm-check-updates/issues.`,
        )
      }
    }

    // iterate upgrades
    let name: string, version: VersionSpec
    for ([name, version] of Object.entries(upgrades)) {
      try {
        // install single dependency
        await npm(
          [
            ...(options.packageManager === 'yarn' ||
            options.packageManager === 'pnpm' ||
            options.packageManager === 'bun'
              ? ['add']
              : ['install', '--no-save']),
            `${name}@${version}`,
          ],
          { packageManager: options.packageManager },
          true,
        )

        // if there is a prepare script, we need to run it manually since --no-save does not run prepare automatically
        // https://github.com/raineorshine/npm-check-updates/issues/1170
        if (pkg.scripts?.prepare) {
          try {
            await npm(['run', 'prepare'], { packageManager: options.packageManager }, true)
          } catch (e) {
            console.error(chalk.red('Prepare script failed'))
            throw e
          }
        }

        // run tests after individual upgrade
        await runTests()
        console.log(`  ${chalk.green('✓')} ${name} ${allDependencies[name]} → ${version}`)

        // save upgraded package data so that passing versions can still be saved even when there is a failure
        lastPkgFile = await upgradePackageData(
          lastPkgFile,
          { [name]: allDependencies[name] },
          { [name]: version },
          options,
        )

        // save working lock file
        lockFile = await fs.readFile(lockFileName, 'utf-8')
      } catch (e) {
        // print failing package
        console.error(`  ${chalk.red('✗')} ${name} ${allDependencies[name]} → ${version}\n`)
        console.error(chalk.red(e))

        // restore last good lock file
        await fs.writeFile(lockFileName, lockFile)

        // restore package.json since yarn and pnpm do not have the --no-save option
        if (
          options.packageManager === 'yarn' ||
          options.packageManager === 'pnpm' ||
          options.packageManager === 'bun'
        ) {
          await fs.writeFile('package.json', lastPkgFile)
        }
      }
    }

    // silently restore last passing package file and lock file
    // only print message if package file is updated
    if (lastPkgFile !== pkgFile) {
      console.log('Saving partially upgraded package.json')
      await fs.writeFile('package.json', lastPkgFile)
    }

    // re-install from restored package.json and lockfile
    await runInstall()
  }
}

export default doctor<|MERGE_RESOLUTION|>--- conflicted
+++ resolved
@@ -50,19 +50,11 @@
     options.packageManager === 'pnpm'
       ? spawnPnpm
       : options.packageManager === 'yarn'
-<<<<<<< HEAD
-      ? spawnYarn
-      : options.packageManager === 'bun'
-      ? spawnBun
-      : spawnNpm
-  )(args, npmOptions, spawnPleaseOptions, spawnOptionsMerged)
-=======
         ? spawnYarn
         : options.packageManager === 'bun'
           ? spawnBun
           : spawnNpm
-  )(args, npmOptions, spawnOptionsMerged as any)
->>>>>>> c0b47d63
+  )(args, npmOptions, spawnPleaseOptions, spawnOptionsMerged)
 }
 
 /** Load and validate package file and tests. */

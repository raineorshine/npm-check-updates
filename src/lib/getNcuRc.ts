import { flatten, map, omit } from 'lodash-es'
import os from 'os'
import path from 'path'
import { rcFile } from 'rc-config-loader'
<<<<<<< HEAD
import { cliOptionsMap } from '../cli-options.js'
=======
import { cliOptionsMap } from '../cli-options'
import { Options } from '../types/Options'
import programError from './programError'
>>>>>>> 3e2f4324

/** Loads the .ncurc config file. */
async function getNcuRc({
  configFileName,
  configFilePath,
  packageFile,
  global,
  options,
}: {
  configFileName?: string
  configFilePath?: string
  /** If true, does not look in package directory. */
  global?: boolean
  packageFile?: string
  options: Options
}) {
  const { default: chalkDefault, Chalk } = await import('chalk')
  const chalk = options?.color ? new Chalk({ level: 1 }) : chalkDefault

  const rawResult = rcFile('ncurc', {
    configFileName: configFileName || '.ncurc',
    defaultExtension: ['.json', '.yml', '.js'],
    cwd: configFilePath || (global ? os.homedir() : packageFile ? path.dirname(packageFile) : undefined),
  })

  if (configFileName && !rawResult?.filePath) {
    programError(options, `Config file ${configFileName} not found in ${configFilePath || process.cwd()}`)
  }

  const result = {
    filePath: rawResult?.filePath,
    // Prevent the cli tool from choking because of an unknown option "$schema"
    config: omit(rawResult?.config, '$schema'),
  }

  // validate arguments here to provide a better error message
  const unknownOptions = Object.keys(result?.config || {}).filter(arg => !cliOptionsMap[arg])
  if (unknownOptions.length > 0) {
    console.error(
      chalk.red(`Unknown option${unknownOptions.length === 1 ? '' : 's'} found in config file:`),
      chalk.gray(unknownOptions.join(', ')),
    )
    console.info('Using config file ' + result!.filePath)
    console.info(`You can change the config file path with ${chalk.blue('--configFilePath')}`)
  }

  // flatten config object into command line arguments to be read by commander
  const args = result
    ? flatten(
        map(result.config, (value, name) =>
          // if a boolean option is true, include only the nullary option --${name}
          // an option is considered boolean if its type is explicitly set to boolean, or if it is has a proper Javascript boolean value
          value === true || (cliOptionsMap[name]?.type === 'boolean' && value)
            ? [`--${name}`]
            : // if a boolean option is false, exclude it
              value === false || (cliOptionsMap[name]?.type === 'boolean' && !value)
              ? []
              : // otherwise render as a 2-tuple
                [`--${name}`, value],
        ),
      )
    : []

  return result ? { ...result, args } : null
}

export default getNcuRc<|MERGE_RESOLUTION|>--- conflicted
+++ resolved
@@ -2,13 +2,9 @@
 import os from 'os'
 import path from 'path'
 import { rcFile } from 'rc-config-loader'
-<<<<<<< HEAD
 import { cliOptionsMap } from '../cli-options.js'
-=======
-import { cliOptionsMap } from '../cli-options'
 import { Options } from '../types/Options'
 import programError from './programError'
->>>>>>> 3e2f4324
 
 /** Loads the .ncurc config file. */
 async function getNcuRc({

import globby from 'globby'
import path from 'path'
import untildify from 'untildify'
import { Options } from '../types/Options'
import { PackageFile } from '../types/PackageFile'
import { PackageInfo, loadPackageInfoFromFile } from './PackageInfo'
import chalk from './chalk'
import findPackage from './findPackage'
import programError from './programError'

/**
 * Gets all workspace sub-package information
 *
 * @param options the application options, used to determine which packages to return.
 * @param defaultPackageFilename the default package filename
 * @returns a list of PackageInfo objects, one for each workspace file
 */
async function getWorkspacePackageInfos(
  options: Options,
  defaultPackageFilename: string,
  rootPackageFile: string,
  cwd: string,
): Promise<[PackageInfo[], string[]]> {
  // use silent, otherwise there will be a duplicate "Checking" message
  const [pkgData] = await findPackage({ ...options, packageFile: rootPackageFile, loglevel: 'silent' })
  const rootPkg: PackageFile = typeof pkgData === 'string' ? JSON.parse(pkgData) : pkgData

  const workspaces = Array.isArray(rootPkg.workspaces) ? rootPkg.workspaces : rootPkg.workspaces?.packages

  if (!workspaces) {
    programError(
      options,
      chalk.red(
        `workspaces property missing from package.json. --workspace${
          options.workspaces ? 's' : ''
        } only works when you specify a "workspaces" property in your package.json.`,
      ),
    )
  }

  // build a glob from the workspaces
  // FIXME: the following workspaces check is redundant
  /* c8 ignore next */
  const workspacePackageGlob: string[] = (workspaces || []).map(workspace =>
    path
      .join(cwd, workspace, 'package.json')
      // convert Windows path to *nix path for globby
      .replace(/\\/g, '/'),
  )

  // e.g. [packages/a/package.json, ...]
  const allWorkspacePackageFilepaths: string[] = [
    ...globby.sync(workspacePackageGlob, {
      ignore: ['**/node_modules/**'],
    }),
  ]

  // Get the package names from the package files.
  // If a package does not have a name, use the folder name.
  // These will be used to filter out local workspace packages so they are not fetched from the registry.
  const allWorkspacePackageInfos: PackageInfo[] = [
    ...(await Promise.all(
      allWorkspacePackageFilepaths.map(async (filepath: string): Promise<PackageInfo> => {
        const info: PackageInfo = await loadPackageInfoFromFile(filepath)
        info.name = info.pkg.name || filepath.split('/').slice(-2)[0]
        return info
      }),
    )),
  ]

  // Workspace package names
  // These will be used to filter out local workspace packages so they are not fetched from the registry.
  const allWorkspacePackageNames: string[] = allWorkspacePackageInfos.map(
    (packageInfo: PackageInfo): string => packageInfo.name || '',
  )

  const filterWorkspaces = options.workspaces !== true
  if (!filterWorkspaces) {
    // --workspaces
    return [allWorkspacePackageInfos, allWorkspacePackageNames]
  }

  // add workspace packages
  // --workspace
  const filteredWorkspacePackageInfos: PackageInfo[] = allWorkspacePackageInfos.filter((packageInfo: PackageInfo) =>
    /* ignore coverage on optional-chaining */
    /* c8 ignore next */
    options.workspace?.some((workspace: string) =>
      /* ignore coverage on optional-chaining */
      /* c8 ignore next */
      workspaces?.some(
        (workspacePattern: string) =>
          packageInfo.filepath === path.join(cwd, path.dirname(workspacePattern), workspace, defaultPackageFilename),
      ),
    ),
  )

  return [filteredWorkspacePackageInfos, allWorkspacePackageNames]
}

/**
 * Gets all workspace filenames, or just the root workspace package file
 *
 * NOTE: this has been refactored out of index.ts
 *
 * @param options the application options, used to determine which packages to return.
 * @returns PackageInfo[] an array of all package infos to be considered for updating
 */
async function getAllPackages(options: Options): Promise<[PackageInfo[], string[]]> {
  const defaultPackageFilename = options.packageFile || 'package.json'
  const cwd = options.cwd ? untildify(options.cwd) : './'
  const rootPackageFile = options.packageFile || (options.cwd ? path.join(cwd, 'package.json') : 'package.json')

  const useWorkspaces: boolean =
    options.workspaces === true || (options.workspace !== undefined && options.workspace.length !== 0)

<<<<<<< HEAD
  let packageInfos: PackageInfo[] = []

  // Find the package file with globby.
  // When in workspaces mode, only include the root project package file when --root is used.
  const getBasePackageFile: boolean = !useWorkspaces || options.root === true
  if (getBasePackageFile) {
    // we are either:
    // * NOT a workspace
    // * a workspace and have requested an upgrade of the workspace-root
    const globPattern = rootPackageFile.replace(/\\/g, '/')
    const rootPackagePaths = globby.sync(globPattern, {
      ignore: ['**/node_modules/**'],
    })
    // realistically there should only be zero or one
    const rootPackages = [
      ...(await Promise.all(
        rootPackagePaths.map(
          async (packagePath: string): Promise<PackageInfo> => await loadPackageInfoFromFile(packagePath),
        ),
      )),
=======
    // add workspace packages
    pkgs = [
      ...pkgs,
      ...(options.workspaces
        ? // --workspaces
          workspacePackageFiles
        : // --workspace
          workspacePackageFiles.filter(pkgFile =>
            /* ignore coverage on optional-chaining */
            /* c8 ignore next */
            options.workspace?.some(workspace =>
              /* ignore coverage on optional-chaining */
              /* c8 ignore next */
              workspaces?.some(
                workspacePattern =>
                  // convert Windows path to *nix path for filtering
                  pkgFile ===
                  path.join(cwd, path.dirname(workspacePattern), workspace, 'package.json').replace(/\\/g, '/'),
              ),
            ),
          )),
>>>>>>> 4e92e97b
    ]
    packageInfos = [...packageInfos, ...rootPackages]
  }

  if (!useWorkspaces) {
    return [packageInfos, []]
  }

  // workspaces
  const [workspacePackageInfos, workspaceNames]: [PackageInfo[], string[]] = await getWorkspacePackageInfos(
    options,
    defaultPackageFilename,
    rootPackageFile,
    cwd,
  )
  packageInfos = [...packageInfos, ...workspacePackageInfos]
  return [packageInfos, workspaceNames]
}

export default getAllPackages<|MERGE_RESOLUTION|>--- conflicted
+++ resolved
@@ -90,7 +90,7 @@
       /* c8 ignore next */
       workspaces?.some(
         (workspacePattern: string) =>
-          packageInfo.filepath === path.join(cwd, path.dirname(workspacePattern), workspace, defaultPackageFilename),
+          packageInfo.filepath === path.join(cwd, path.dirname(workspacePattern), workspace, defaultPackageFilename).replace(/\\/g, '/'),
       ),
     ),
   )
@@ -114,7 +114,6 @@
   const useWorkspaces: boolean =
     options.workspaces === true || (options.workspace !== undefined && options.workspace.length !== 0)
 
-<<<<<<< HEAD
   let packageInfos: PackageInfo[] = []
 
   // Find the package file with globby.
@@ -135,29 +134,6 @@
           async (packagePath: string): Promise<PackageInfo> => await loadPackageInfoFromFile(packagePath),
         ),
       )),
-=======
-    // add workspace packages
-    pkgs = [
-      ...pkgs,
-      ...(options.workspaces
-        ? // --workspaces
-          workspacePackageFiles
-        : // --workspace
-          workspacePackageFiles.filter(pkgFile =>
-            /* ignore coverage on optional-chaining */
-            /* c8 ignore next */
-            options.workspace?.some(workspace =>
-              /* ignore coverage on optional-chaining */
-              /* c8 ignore next */
-              workspaces?.some(
-                workspacePattern =>
-                  // convert Windows path to *nix path for filtering
-                  pkgFile ===
-                  path.join(cwd, path.dirname(workspacePattern), workspace, 'package.json').replace(/\\/g, '/'),
-              ),
-            ),
-          )),
->>>>>>> 4e92e97b
     ]
     packageInfos = [...packageInfos, ...rootPackages]
   }

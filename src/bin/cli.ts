--- conflicted
+++ resolved
@@ -1,13 +1,8 @@
 #!/usr/bin/env node
 import { Help, Option, program } from 'commander'
-<<<<<<< HEAD
-import fs from 'fs/promises'
 import { cloneDeep, pickBy } from 'lodash-es'
-import path from 'path'
-=======
-import cloneDeep from 'lodash/cloneDeep'
-import pickBy from 'lodash/pickBy'
->>>>>>> 4a9a34f1
+import fs from 'node:fs/promises'
+import path from 'node:path'
 import semver from 'semver'
 import cliOptions, { renderExtendedHelp } from '../cli-options.js'
 import ncu from '../index.js'

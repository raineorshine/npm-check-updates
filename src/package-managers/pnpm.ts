--- conflicted
+++ resolved
@@ -22,12 +22,8 @@
   minor as npmMinor,
   newest as npmNewest,
   patch as npmPatch,
-<<<<<<< HEAD
+  semver as npmSemver,
 } from './npm.js'
-=======
-  semver as npmSemver,
-} from './npm'
->>>>>>> f8733465
 
 // return type of pnpm ls --json
 type PnpmList = {

import memoize from 'fast-memoize'
import fs from 'fs'
import ini from 'ini'
import { uniq } from 'lodash'
import camelCase from 'lodash/camelCase'
import filter from 'lodash/filter'
import isEqual from 'lodash/isEqual'
import last from 'lodash/last'
import omit from 'lodash/omit'
import sortBy from 'lodash/sortBy'
import npmRegistryFetch from 'npm-registry-fetch'
import path from 'path'
import nodeSemver from 'semver'
import { parseRange } from 'semver-utils'
import spawn from 'spawn-please'
import untildify from 'untildify'
import pkg from '../../package.json'
import filterObject from '../lib/filterObject'
import { keyValueBy } from '../lib/keyValueBy'
import libnpmconfig from '../lib/libnpmconfig'
import { print, printSorted } from '../lib/logging'
import * as versionUtil from '../lib/version-util'
import { GetVersion } from '../types/GetVersion'
import { Index } from '../types/IndexType'
import { MockedVersions } from '../types/MockedVersions'
import { NpmConfig } from '../types/NpmConfig'
import { NpmOptions } from '../types/NpmOptions'
import { Options } from '../types/Options'
import { Packument } from '../types/Packument'
import { SpawnPleaseOptions } from '../types/SpawnPleaseOptions'
import { Version } from '../types/Version'
import { VersionResult } from '../types/VersionResult'
import { VersionSpec } from '../types/VersionSpec'
import { filterPredicate, satisfiesNodeEngine } from './filters'

const EXPLICIT_RANGE_OPS = new Set(['-', '||', '&&', '<', '<=', '>', '>='])

/** Returns true if the spec is an explicit version range (not ~ or ^). */
const isExplicitRange = (spec: VersionSpec) => {
  const range = parseRange(spec)
  return range.some(parsed => EXPLICIT_RANGE_OPS.has(parsed.operator || ''))
}

/** Returns true if the version is sa valid, exact version. */
const isExactVersion = (version: Version) =>
  version && (!nodeSemver.validRange(version) || versionUtil.isWildCard(version))

/** Fetches a packument or dist-tag from the npm registry. */
const fetchPartialPackument = async (
  name: string,
  fields: (keyof Packument)[],
  tag: string | null,
  opts: npmRegistryFetch.FetchOptions = {},
): Promise<Partial<Packument>> => {
  const corgiDoc = 'application/vnd.npm.install-v1+json; q=1.0, application/json; q=0.8, */*'
  const fullDoc = 'application/json'

  const registry = npmRegistryFetch.pickRegistry(name, opts)
  const headers = {
    'user-agent': opts.userAgent || `npm-check-updates/${pkg.version} node/${process.version}`,
    'ncu-version': pkg.version,
    'ncu-pkg-id': `registry:${name}`,
    accept: opts.fullMetadata ? fullDoc : corgiDoc,
    ...opts.headers,
  }
  const url = path.join(registry, name)
  const fetchOptions = {
    ...opts,
    headers,
    spec: name,
  }

  try {
    if (opts.fullMetadata) {
      return npmRegistryFetch.json(url, fetchOptions)
    } else {
      tag = tag || 'latest'
      // typescript does not type async iteratable stream correctly so we need to cast it
      const stream = npmRegistryFetch.json.stream(url, '$*', fetchOptions) as unknown as IterableIterator<{
        key: keyof Packument
        value: Packument[keyof Packument]
      }>

      const partialPackument: Partial<Packument> = { name }

      for await (const { key, value } of stream) {
        if (fields.includes(key)) {
          // TODO: Fix type
          partialPackument[key] = value as any
          if (Object.keys(partialPackument).length === fields.length + 1) {
            break
          }
        }
      }

      return partialPackument
    }
  } catch (err: any) {
    if (err.code !== 'E404' || opts.fullMetadata) {
      throw err
    }

    // possible that corgis are not supported by this registry
    return fetchPartialPackument(name, fields, tag, { opts, fullMetadata: true })
  }
}

/** Normalizes the keys of an npm config for pacote. */
export const normalizeNpmConfig = (
  npmConfig: NpmConfig,
  // config path used to determine relative cafile paths
  configPath?: string,
): NpmConfig => {
  const npmConfigToPacoteMap = {
    cafile: (capath: string): undefined | { ca: string[] } => {
      // load-cafile, based on github.com/npm/cli/blob/40c1b0f/lib/config/load-cafile.js
      if (!capath) return
      // synchronous since it is loaded once on startup, and to avoid complexity in libnpmconfig
      // https://github.com/raineorshine/npm-check-updates/issues/636?notification_referrer_id=MDE4Ok5vdGlmaWNhdGlvblRocmVhZDc0Njk2NjAzMjo3NTAyNzY%3D
      const cadata = fs.readFileSync(path.resolve(configPath || '', untildify(capath)), 'utf8')
      const delim = '-----END CERTIFICATE-----'
      const output: string[] = cadata
        .split(delim)
        .filter(xs => !!xs.trim())
        .map(xs => `${xs.trimStart()}${delim}`)
      return { ca: output }
    },
    maxsockets: 'maxSockets',
    'strict-ssl': 'strictSSL',
  }

  // all config variables are read in as strings, so we need to type coerce non-strings
  // lowercased and hyphens removed for comparison purposes
  const keyTypes: Index<'boolean' | 'number'> = {
    all: 'boolean',
    allowsameversion: 'boolean',
    audit: 'boolean',
    binlinks: 'boolean',
    color: 'boolean',
    commithooks: 'boolean',
    description: 'boolean',
    dev: 'boolean',
    diffignoreallspace: 'boolean',
    diffnameonly: 'boolean',
    diffnoprefix: 'boolean',
    difftext: 'boolean',
    dryrun: 'boolean',
    enginestrict: 'boolean',
    force: 'boolean',
    foregroundscripts: 'boolean',
    formatpackagelock: 'boolean',
    fund: 'boolean',
    gittagversion: 'boolean',
    global: 'boolean',
    globalstyle: 'boolean',
    ifpresent: 'boolean',
    ignorescripts: 'boolean',
    includestaged: 'boolean',
    includeworkspaceroot: 'boolean',
    installlinks: 'boolean',
    json: 'boolean',
    legacybundling: 'boolean',
    legacypeerdeps: 'boolean',
    link: 'boolean',
    long: 'boolean',
    offline: 'boolean',
    omitlockfileregistryresolved: 'boolean',
    packagelock: 'boolean',
    packagelockonly: 'boolean',
    parseable: 'boolean',
    preferoffline: 'boolean',
    preferonline: 'boolean',
    progress: 'boolean',
    readonly: 'boolean',
    rebuildbundle: 'boolean',
    save: 'boolean',
    savebundle: 'boolean',
    savedev: 'boolean',
    saveexact: 'boolean',
    saveoptional: 'boolean',
    savepeer: 'boolean',
    saveprod: 'boolean',
    shrinkwrap: 'boolean',
    signgitcommit: 'boolean',
    signgittag: 'boolean',
    strictpeerdeps: 'boolean',
    strictssl: 'boolean',
    timing: 'boolean',
    unicode: 'boolean',
    updatenotifier: 'boolean',
    usage: 'boolean',
    version: 'boolean',
    versions: 'boolean',
    workspacesupdate: 'boolean',
    diffunified: 'number',
    fetchretries: 'number',
    fetchretryfactor: 'number',
    fetchretrymaxtimeout: 'number',
    fetchretrymintimeout: 'number',
    fetchtimeout: 'number',
    logsmax: 'number',
    maxsockets: 'number',
    searchlimit: 'number',
    searchstaleness: 'number',
    ssopollfrequency: 'number',
    timeout: 'number',
  }

  /** Parses a string to a boolean. */
  const stringToBoolean = (s: string): boolean => !!s && s !== 'false' && s !== '0'

  /** Parses a string to a number. */
  const stringToNumber = (s: string): number => parseInt(s) || 0

  // needed until pacote supports full npm config compatibility
  // See: https://github.com/zkat/pacote/issues/156
  const config: NpmConfig = keyValueBy(npmConfig, (key: string, value: NpmConfig[keyof NpmConfig]) => {
    // replace env ${VARS} in strings with the process.env value
    const normalizedValue =
      typeof value !== 'string'
        ? value
        : // parse stringified booleans
          keyTypes[key.replace(/-/g, '').toLowerCase()] === 'boolean'
          ? stringToBoolean(value)
          : keyTypes[key.replace(/-/g, '').toLowerCase()] === 'number'
            ? stringToNumber(value)
            : value.replace(/\${([^}]+)}/, (_, envVar) => process.env[envVar] as string)

    // normalize the key for pacote
    const { [key]: pacoteKey }: Index<NpmConfig[keyof NpmConfig]> = npmConfigToPacoteMap

    return typeof pacoteKey === 'string'
      ? // key is mapped to a string
        { [pacoteKey]: normalizedValue }
      : // key is mapped to a function
        typeof pacoteKey === 'function'
        ? { ...(pacoteKey(normalizedValue.toString()) as any) }
        : // otherwise assign the camel-cased key
          { [key.match(/^[a-z]/i) ? camelCase(key) : key]: normalizedValue }
  })

  return config
}

/** Finds and parses the npm config at the given path. If the path does not exist, returns null. If no path is provided, finds and merges the global and user npm configs using libnpmconfig and sets cache: false. */
const findNpmConfig = memoize((configPath?: string): NpmConfig | null => {
  let config

  if (configPath) {
    try {
      config = ini.parse(fs.readFileSync(configPath, 'utf-8'))
    } catch (err: any) {
      if (err.code === 'ENOENT') {
        return null
      } else {
        throw err
      }
    }
  } else {
    // libnpmconfig incorrectly (?) ignores NPM_CONFIG_USERCONFIG because it is always overridden by the default builtin.userconfig
    // set userconfig manually so that it is prioritized
    const opts = libnpmconfig(null, {
      userconfig: process.env.npm_config_userconfig || process.env.NPM_CONFIG_USERCONFIG,
    })
    config = {
      ...opts.toJSON(),
      cache: false,
    }
  }

  return normalizeNpmConfig(config, configPath)
})

// get the base config that is used for all npm queries
// this may be partially overwritten by .npmrc config files when using --deep
const npmConfig = findNpmConfig()

/**
 * Parse JSON and throw an informative error on failure.
 *
 * @param result Data to be parsed
 * @param data
 * @returns
 */
function parseJson<R>(result: string, data: { command?: string; packageName?: string }): R {
  let json
  try {
    json = JSON.parse(result)
  } catch (err) {
    throw new Error(
      `Expected JSON from "${data.command}".${
        data.packageName ? ` There could be problems with the ${data.packageName} package.` : ''
      } ${result ? 'Instead received: ' + result : 'Received empty response.'}`,
    )
  }
  return json as R
}

/**
 * Check if package author changed between current and upgraded version.
 *
 * @param packageName Name of the package
 * @param currentVersion Current version declaration (may be range)
 * @param upgradedVersion Upgraded version declaration (may be range)
 * @param npmConfigLocal Additional npm config variables that are merged into the system npm config
 * @returns A promise that fulfills with boolean value.
 */
export async function packageAuthorChanged(
  packageName: string,
  currentVersion: VersionSpec,
  upgradedVersion: VersionSpec,
  options: Options = {},
  npmConfigLocal?: NpmConfig,
): Promise<boolean> {
  const result = await fetchPartialPackument(packageName, ['versions'], null, {
    ...npmConfigLocal,
    ...npmConfig,
    fullMetadata: true,
    ...(options.registry ? { registry: options.registry, silent: true } : null),
  })
  if (result.versions) {
    const pkgVersions = Object.keys(result.versions)
    const current = nodeSemver.minSatisfying(pkgVersions, currentVersion)
    const upgraded = nodeSemver.maxSatisfying(pkgVersions, upgradedVersion)
    if (current && upgraded && result.versions[current]._npmUser && result.versions[upgraded]._npmUser) {
      const currentAuthor = result.versions[current]._npmUser?.name
      const latestAuthor = result.versions[upgraded]._npmUser?.name
      return !isEqual(currentAuthor, latestAuthor)
    }
  }

  return false
}

/** Returns true if an object is a Packument. */
const isPackument = (o: any): o is Partial<Packument> => !!(o && (o.name || o.engines || o.version || o.versions))

/** Creates a function with the same signature as fetchUpgradedPackument that always returns the given versions. */
export const mockFetchUpgradedPackument =
  (mockReturnedVersions: MockedVersions): typeof fetchUpgradedPackument =>
  (name: string, fields: (keyof Packument)[], currentVersion: Version, options: Options) => {
    // a partial Packument
    const partialPackument =
      typeof mockReturnedVersions === 'function'
        ? mockReturnedVersions(options)?.[name]
        : typeof mockReturnedVersions === 'string' || isPackument(mockReturnedVersions)
          ? mockReturnedVersions
          : mockReturnedVersions[name]

    const version = isPackument(partialPackument) ? partialPackument.version : partialPackument

    if (!version) {
      throw new Error(
        `fetchUpgradedPackument is mocked, but no mock version was supplied for ${name}. Make sure that all dependencies are mocked. `,
      )
    }

    const time = (isPackument(partialPackument) && partialPackument.time?.[version]) || new Date().toISOString()
    const packument: Packument = {
      name,
      'dist-tags': {
        [options.distTag || 'latest']: version,
      },
      engines: { node: '' },
      time: {
        [version]: time,
      },
      version,
      // overwritten below
      versions: {},
      ...(isPackument(partialPackument) ? partialPackument : null),
    }

<<<<<<< HEAD
    return Promise.resolve({
      ...packument,
      versions: {
        ...((isPackument(partialPackument) && partialPackument.versions) || {
          [version]: omit(packument, 'versions'),
        }),
      },
    })
=======
    return Promise.resolve(
      keyValueBy(fields, field => ({
        [field]:
          field === 'versions'
            ? ({
                [version]: packument,
              } as Index<Packument>)
            : field === 'time'
              ? ({
                  [version]: time,
                } as Index<string>)
              : ({
                  ...packument,
                  versions: {
                    [version]: packument,
                  },
                } as Packument),
      })),
    )
>>>>>>> 9ac6902a
  }

/** Merges the workspace, global, user, local, project, and cwd npm configs (in that order). */
// Note that this is memoized on configs and options, but not on package name. This avoids duplicate messages when log level is verbose. findNpmConfig is memoized on config path, so it is not expensive to call multiple times.
const mergeNpmConfigs = memoize(
  (
    {
      npmConfigLocal,
      npmConfigUser,
      npmConfigWorkspaceProject,
    }: {
      npmConfigLocal?: NpmConfig
      npmConfigUser?: NpmConfig
      npmConfigWorkspaceProject?: NpmConfig
    },
    options: Options,
  ) => {
    // merge project npm config with base config
    const npmConfigProjectPath = options.packageFile ? path.join(options.packageFile, '../.npmrc') : null
    const npmConfigProject = options.packageFile ? findNpmConfig(npmConfigProjectPath || undefined) : null
    const npmConfigCWDPath = options.cwd ? path.join(options.cwd, '.npmrc') : null
    const npmConfigCWD = options.cwd ? findNpmConfig(npmConfigCWDPath!) : null

    if (npmConfigWorkspaceProject && Object.keys(npmConfigWorkspaceProject).length > 0) {
      print(options, `\nnpm config (workspace project):`, 'verbose')
      printSorted(options, omit(npmConfigWorkspaceProject, 'cache'), 'verbose')
    }

    if (npmConfigUser && Object.keys(npmConfigUser).length > 0) {
      print(options, `\nnpm config (user):`, 'verbose')
      printSorted(options, omit(npmConfigUser, 'cache'), 'verbose')
    }

    if (npmConfigLocal && Object.keys(npmConfigLocal).length > 0) {
      print(options, `\nnpm config (local override):`, 'verbose')
      printSorted(options, omit(npmConfigLocal, 'cache'), 'verbose')
    }

    if (npmConfigProject && Object.keys(npmConfigProject).length > 0) {
      print(options, `\nnpm config (project: ${npmConfigProjectPath}):`, 'verbose')
      printSorted(options, omit(npmConfigProject, 'cache'), 'verbose')
    }

    if (npmConfigCWD && Object.keys(npmConfigCWD).length > 0) {
      print(options, `\nnpm config (cwd: ${npmConfigCWDPath}):`, 'verbose')
      // omit cache since it is added to every config
      printSorted(options, omit(npmConfigCWD, 'cache'), 'verbose')
    }

    const npmConfigMerged = {
      ...npmConfigWorkspaceProject,
      ...npmConfigUser,
      ...npmConfigLocal,
      ...npmConfigProject,
      ...npmConfigCWD,
      ...(options.registry ? { registry: options.registry, silent: true } : null),
      ...(options.timeout ? { timeout: options.timeout } : null),
    }

    const isMerged = npmConfigWorkspaceProject || npmConfigLocal || npmConfigProject || npmConfigCWD
    if (isMerged) {
      print(options, `\nmerged npm config:`, 'verbose')
      // omit cache since it is added to every config
      printSorted(options, omit(npmConfigMerged, 'cache'), 'verbose')
    }

    return npmConfigMerged
  },
)

/**
 * Returns an object of specified values retrieved by npm view.
 *
 * @param packageName   Name of the package
 * @param fields        Array of fields like versions, time, version
 * @param               currentVersion
 * @returns             dist-tags field return Index<Packument>, time field returns Index<Index<string>>>, versions field returns Index<Index<Packument>>
 */
async function fetchUpgradedPackument(
  packageName: string,
  fields: (keyof Packument)[],
  currentVersion: Version,
  options: Options,
  retried = 0,
  npmConfigLocal?: NpmConfig,
  npmConfigWorkspaceProject?: NpmConfig,
): Promise<Partial<Packument> | undefined> {
  // See: /test/helpers/stubVersions
  if (process.env.STUB_NPM_VIEW) {
    const mockReturnedVersions = JSON.parse(process.env.STUB_NPM_VIEW)
    return mockFetchUpgradedPackument(mockReturnedVersions)(packageName, fields, currentVersion, options)
  }

  if (isExactVersion(currentVersion)) {
    return Promise.resolve({} as Index<Packument>)
  }

  // fields may already include time
  const fieldsExtended =
    options.format?.includes('time') && !fields.includes('time') ? ([...fields, 'time'] as (keyof Packument)[]) : fields
  const fullMetadata = fieldsExtended.includes('time')

  const npmConfigMerged = mergeNpmConfigs(
    {
      npmConfigUser: { ...npmConfig, fullMetadata },
      npmConfigLocal,
      npmConfigWorkspaceProject,
    },
    options,
  )

  let result: Partial<Packument> | undefined
  try {
    const tag = options.distTag || 'latest'
    result = await fetchPartialPackument(
      packageName,
      uniq([
        'dist-tags',
        ...fields,
        ...(!options.deprecated ? (['deprecated', 'versions'] as const) : []),
        ...(options.enginesNode ? (['engines', 'versions'] as const) : []),
      ]),
      fullMetadata ? null : tag,
      npmConfigMerged,
    )
  } catch (err: any) {
    if (options.retry && ++retried <= options.retry) {
      return fetchUpgradedPackument(packageName, fieldsExtended, currentVersion, options, retried, npmConfigLocal)
    }

    throw err
  }

  return result
}

/** Memoize fetchUpgradedPackument for --deep and --workspaces performance. */
// must be exported to stub
export const fetchUpgradedPackumentMemo = memoize(fetchUpgradedPackument, {
  // serializer args are incorrectly typed as any[] instead of being generic, so we need to cast it
  serializer: (([
    packageName,
    fields,
    currentVersion,
    options,
    retried,
    npmConfigLocal,
    npmConfigWorkspaceProject,
  ]: Parameters<typeof fetchUpgradedPackument>) =>
    JSON.stringify([
      packageName,
      fields,
      // currentVersion does not change the behavior of fetchUpgradedPackument unless it is an invalid/inexact version which causes it to short circuit
      isExactVersion(currentVersion),
      // packageFile varies by cwd in workspaces/deep mode, so we do not want to memoize on that
      omit(options, 'packageFile'),
      // make sure retries do not get memoized
      retried,
      npmConfigLocal,
      npmConfigWorkspaceProject,
    ])) as (args: any[]) => string,
})

/**
 * Spawns npm with --json. Handles different commands for Window and Linux/OSX.
 *
 * @param args
 * @param [npmOptions={}]
 * @param [spawnOptions={}]
 * @returns
 */
async function spawnNpm(
  args: string | string[],
  npmOptions: NpmOptions = {},
  spawnPleaseOptions: SpawnPleaseOptions = {},
  spawnOptions: Index<any> = {},
): Promise<any> {
  const cmd = process.platform === 'win32' ? 'npm.cmd' : 'npm'

  const fullArgs = [
    ...(npmOptions.global ? [`--global`] : []),
    ...(npmOptions.prefix ? [`--prefix=${npmOptions.prefix}`] : []),
    '--json',
    ...(Array.isArray(args) ? args : [args]),
  ]
  const { stdout } = await spawn(cmd, fullArgs, spawnPleaseOptions, spawnOptions)
  return stdout
}

/**
 * Get platform-specific default prefix to pass on to npm.
 *
 * @param options
 * @param [options.global]
 * @param [options.prefix]
 * @returns
 */
export async function defaultPrefix(options: Options): Promise<string | undefined> {
  if (options.prefix) {
    return Promise.resolve(options.prefix)
  }

  const cmd = process.platform === 'win32' ? 'npm.cmd' : 'npm'

  let prefix: string | undefined

  // catch spawn error which can occur on Windows
  // https://github.com/raineorshine/npm-check-updates/issues/703
  try {
    const { stdout } = await spawn(cmd, ['config', 'get', 'prefix'])
    prefix = stdout
  } catch (e: any) {
    const message = (e.message || e || '').toString()
    print(
      options,
      'Error executing `npm config get prefix`. Caught and ignored. Unsolved: https://github.com/raineorshine/npm-check-updates/issues/703. ERROR: ' +
        message,
      'verbose',
      'error',
    )
  }

  // FIX: for ncu -g doesn't work on homebrew or windows #146
  // https://github.com/raineorshine/npm-check-updates/issues/146
  return options.global && prefix?.match('Cellar')
    ? '/usr/local'
    : // Workaround: get prefix on windows for global packages
      // Only needed when using npm api directly
      process.platform === 'win32' && options.global && !process.env.prefix
      ? prefix
        ? prefix.trim()
        : `${process.env.AppData}\\npm`
      : undefined
}

/**
 * Fetches the highest version number, regardless of tag or publish time.
 *
 * @param packageName
 * @param currentVersion
 * @param options
 * @returns
 */
export const greatest: GetVersion = async (
  packageName,
  currentVersion,
  options = {},
  npmConfig?: NpmConfig,
  npmConfigProject?: NpmConfig,
): Promise<VersionResult> => {
  // known type based on 'versions'
  const versions = (
    await fetchUpgradedPackumentMemo(packageName, ['versions'], currentVersion, options, 0, npmConfig, npmConfigProject)
  )?.versions

  return {
    version:
      last(
        filter(versions, filterPredicate(options))
          .map(o => o.version)
          .sort(versionUtil.compareVersions),
      ) || null,
  }
}

/**
 * Fetches the list of peer dependencies for a specific package version.
 *
 * @param packageName
 * @param version
 * @returns Promised {packageName: version} collection
 */
export const getPeerDependencies = async (packageName: string, version: Version): Promise<Index<Version>> => {
  const args = ['view', `${packageName}@${version}`, 'peerDependencies']
  const result = await spawnNpm(args, {}, { rejectOnError: false })
  return result ? parseJson(result, { command: [...args, '--json'].join(' ') }) : {}
}

/**
 * Fetches the list of all installed packages.
 *
 * @param [options]
 * @param [options.cwd]
 * @param [options.global]
 * @param [options.prefix]
 * @returns
 */
export const list = async (options: Options = {}): Promise<Index<string | undefined>> => {
  const result = await spawnNpm(
    ['ls', '--depth=0'],
    {
      ...(options.global ? { global: true } : null),
      ...(options.prefix ? { prefix: options.prefix } : null),
    },
    {
      rejectOnError: false,
    },
    {
      ...(options.cwd ? { cwd: options.cwd } : null),
    },
  )
  const dependencies = parseJson<{
    dependencies: Index<{ version?: Version; required?: { version: Version } }>
  }>(result, {
    command: `npm${process.platform === 'win32' ? '.cmd' : ''} ls --json${options.global ? ' --global' : ''}`,
  }).dependencies

  return keyValueBy(dependencies, (name, info) => ({
    // unmet peer dependencies have a different structure
    [name]: info.version || info.required?.version,
  }))
}

/**
 * Fetches the version of a package published to options.distTag.
 *
 * @param packageName
 * @param currentVersion
 * @param options
 * @returns
 */
export const distTag: GetVersion = async (
  packageName,
  currentVersion,
  options: Options = {},
  npmConfig?: NpmConfig,
  npmConfigProject?: NpmConfig,
) => {
  const packument = await fetchUpgradedPackumentMemo(
    packageName,
    ['dist-tags'],
    currentVersion,
    options,
    0,
    npmConfig,
    npmConfigProject,
  )
  const version = packument?.['dist-tags']?.[options.distTag || 'latest']

  // if the packument does not contain versions, we need to add a minimal versions property with the upgraded version
  const tagPackument = packument?.versions
    ? packument.versions?.[version!]
    : {
        name: packageName,
        version,
      }

  // latest should not be deprecated
  // if latest exists and latest is not a prerelease version, return it
  // if latest exists and latest is a prerelease version and --pre is specified, return it
  // if latest exists and latest not satisfies min version of engines.node
  if (tagPackument && filterPredicate(options)(tagPackument)) {
    return {
      version: tagPackument.version,
      ...(packument?.time?.[version!] ? { time: packument.time[version!] } : null),
    }
  }

  // If we use a custom dist-tag, we do not want to get other 'pre' versions, just the ones from this dist-tag
  if (options.distTag && options.distTag !== 'latest') return {}

  // if latest is a prerelease version and --pre is not specified
  // or latest is deprecated
  // find the next valid version
  return greatest(packageName, currentVersion, options, npmConfig, npmConfigProject)
}

/**
 * Fetches the version published to the latest tag.
 *
 * @param packageName
 * @param currentVersion
 * @param options
 * @returns
 */
export const latest: GetVersion = async (
  packageName: string,
  currentVersion: Version,
  options: Options = {},
  npmConfig?: NpmConfig,
  npmConfigProject?: NpmConfig,
) => distTag(packageName, currentVersion, { ...options, distTag: 'latest' }, npmConfig, npmConfigProject)

/**
 * Fetches the most recently published version, regardless of version number.
 *
 * @param packageName
 * @param currentVersion
 * @param options
 * @returns
 */
export const newest: GetVersion = async (
  packageName,
  currentVersion,
  options = {},
  npmConfig?: NpmConfig,
  npmConfigProject?: NpmConfig,
): Promise<VersionResult> => {
  const result = await fetchUpgradedPackumentMemo(
    packageName,
    ['time', 'versions'],
    currentVersion,
    options,
    0,
    npmConfig,
    npmConfigProject,
  )

  // Generate a map of versions that satisfy the node engine.
  // result.versions is an object but is parsed as an array, so manually convert it to an object.
  // Otherwise keyValueBy will pass the predicate arguments in the wrong order.
  const versionsSatisfyingNodeEngine = keyValueBy(
    result?.versions || {},
    (version: Version, packument: Packument['versions'][string]) =>
      satisfiesNodeEngine(packument, options.nodeEngineVersion) ? { [packument.version]: true } : null,
  )

  // filter out times that do not satisfy the node engine
  // filter out prereleases if pre:false (same as allowPreOrIsNotPre)
  const timesSatisfyingNodeEngine = filterObject(
    (result?.time || {}) as Index<string>,
    version => versionsSatisfyingNodeEngine[version] && (options.pre !== false || !versionUtil.isPre(version)),
  )

  // sort by timestamp (entry[1]) and map versions
  const versionsSortedByTime = sortBy(Object.entries(timesSatisfyingNodeEngine), 1).map(([version]) => version)

  return { version: last(versionsSortedByTime) }
}

/**
 * Fetches the highest version with the same major version as currentVersion.
 *
 * @param packageName
 * @param currentVersion
 * @param options
 * @returns
 */
export const minor: GetVersion = async (
  packageName,
  currentVersion,
  options = {},
  npmConfig?: NpmConfig,
  npmConfigProject?: NpmConfig,
): Promise<VersionResult> => {
  const versions = (
    await fetchUpgradedPackumentMemo(packageName, ['versions'], currentVersion, options, 0, npmConfig, npmConfigProject)
  )?.versions as Index<Packument>
  const version = versionUtil.findGreatestByLevel(
    filter(versions, filterPredicate(options)).map(o => o.version),
    currentVersion,
    'minor',
  )
  return { version }
}

/**
 * Fetches the highest version with the same minor and major version as currentVersion.
 *
 * @param packageName
 * @param currentVersion
 * @param options
 * @returns
 */
export const patch: GetVersion = async (
  packageName,
  currentVersion,
  options = {},
  npmConfig?: NpmConfig,
  npmConfigProject?: NpmConfig,
): Promise<VersionResult> => {
  const versions = (
    await fetchUpgradedPackumentMemo(packageName, ['versions'], currentVersion, options, 0, npmConfig, npmConfigProject)
  )?.versions as Index<Packument>
  const version = versionUtil.findGreatestByLevel(
    filter(versions, filterPredicate(options)).map(o => o.version),
    currentVersion,
    'patch',
  )
  return { version }
}

/**
 * Fetches the highest version that satisfies the semver range specified in the package.json.
 *
 * @param packageName
 * @param currentVersion
 * @param options
 * @returns
 */
export const semver: GetVersion = async (
  packageName,
  currentVersion,
  options = {},
  npmConfig?: NpmConfig,
  npmConfigProject?: NpmConfig,
): Promise<VersionResult> => {
  const versions = (
    await fetchUpgradedPackumentMemo(packageName, ['versions'], currentVersion, options, 0, npmConfig, npmConfigProject)
  )?.versions as Index<Packument>
  // ignore explicit version ranges
  if (isExplicitRange(currentVersion)) return { version: null }

  const versionsFiltered = filter(versions, filterPredicate(options)).map(o => o.version)
  // TODO: Upgrading within a prerelease does not seem to work.
  // { includePrerelease: true } does not help.
  const version = nodeSemver.maxSatisfying(versionsFiltered, currentVersion)
  return { version }
}

export default spawnNpm<|MERGE_RESOLUTION|>--- conflicted
+++ resolved
@@ -371,7 +371,6 @@
       ...(isPackument(partialPackument) ? partialPackument : null),
     }
 
-<<<<<<< HEAD
     return Promise.resolve({
       ...packument,
       versions: {
@@ -380,27 +379,6 @@
         }),
       },
     })
-=======
-    return Promise.resolve(
-      keyValueBy(fields, field => ({
-        [field]:
-          field === 'versions'
-            ? ({
-                [version]: packument,
-              } as Index<Packument>)
-            : field === 'time'
-              ? ({
-                  [version]: time,
-                } as Index<string>)
-              : ({
-                  ...packument,
-                  versions: {
-                    [version]: packument,
-                  },
-                } as Packument),
-      })),
-    )
->>>>>>> 9ac6902a
   }
 
 /** Merges the workspace, global, user, local, project, and cwd npm configs (in that order). */
@@ -489,8 +467,8 @@
   npmConfigWorkspaceProject?: NpmConfig,
 ): Promise<Partial<Packument> | undefined> {
   // See: /test/helpers/stubVersions
-  if (process.env.STUB_NPM_VIEW) {
-    const mockReturnedVersions = JSON.parse(process.env.STUB_NPM_VIEW)
+  if (process.env.STUB_VERSIONS) {
+    const mockReturnedVersions = JSON.parse(process.env.STUB_VERSIONS)
     return mockFetchUpgradedPackument(mockReturnedVersions)(packageName, fields, currentVersion, options)
   }
 

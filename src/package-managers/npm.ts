import memoize from 'fast-memoize'
import fs from 'fs'
import ini from 'ini'
import camelCase from 'lodash/camelCase'
import filter from 'lodash/filter'
import get from 'lodash/get'
import isEqual from 'lodash/isEqual'
import last from 'lodash/last'
import omit from 'lodash/omit'
import sortBy from 'lodash/sortBy'
import pacote from 'pacote'
import path from 'path'
import nodeSemver from 'semver'
import { parseRange } from 'semver-utils'
import spawn from 'spawn-please'
import untildify from 'untildify'
import filterObject from '../lib/filterObject'
import { keyValueBy } from '../lib/keyValueBy'
import libnpmconfig from '../lib/libnpmconfig'
import { print, printSorted } from '../lib/logging'
import * as versionUtil from '../lib/version-util'
import { GetVersion } from '../types/GetVersion'
import { Index } from '../types/IndexType'
import { MockedVersions } from '../types/MockedVersions'
import { NpmConfig } from '../types/NpmConfig'
import { NpmOptions } from '../types/NpmOptions'
import { Options } from '../types/Options'
import { Packument } from '../types/Packument'
import { Version } from '../types/Version'
import { VersionResult } from '../types/VersionResult'
import { VersionSpec } from '../types/VersionSpec'
import { filterPredicate, satisfiesNodeEngine } from './filters'

const EXPLICIT_RANGE_OPS = new Set(['-', '||', '&&', '<', '<=', '>', '>='])

/** Returns true if the spec is an explicit version range (not ~ or ^). */
const isExplicitRange = (spec: VersionSpec) => {
  const range = parseRange(spec)
  return range.some(parsed => EXPLICIT_RANGE_OPS.has(parsed.operator || ''))
}

/** Returns true if the version is sa valid, exact version. */
const isExactVersion = (version: Version) =>
  version && (!nodeSemver.validRange(version) || versionUtil.isWildCard(version))

/** Normalizes the keys of an npm config for pacote. */
export const normalizeNpmConfig = (
  npmConfig: NpmConfig,
  // config path used to determine relative cafile paths
  configPath?: string,
): NpmConfig => {
  const npmConfigToPacoteMap = {
    cafile: (capath: string): undefined | { ca: string[] } => {
      // load-cafile, based on github.com/npm/cli/blob/40c1b0f/lib/config/load-cafile.js
      if (!capath) return
      // synchronous since it is loaded once on startup, and to avoid complexity in libnpmconfig
      // https://github.com/raineorshine/npm-check-updates/issues/636?notification_referrer_id=MDE4Ok5vdGlmaWNhdGlvblRocmVhZDc0Njk2NjAzMjo3NTAyNzY%3D
      const cadata = fs.readFileSync(path.resolve(configPath || '', untildify(capath)), 'utf8')
      const delim = '-----END CERTIFICATE-----'
      const output: string[] = cadata
        .split(delim)
        .filter(xs => !!xs.trim())
        .map(xs => `${xs.trimStart()}${delim}`)
      return { ca: output }
    },
    maxsockets: 'maxSockets',
    'strict-ssl': 'strictSSL',
  }

  // all config variables are read in as strings, so we need to type coerce non-strings
  // lowercased and hyphens removed for comparison purposes
  const keyTypes: Index<'boolean' | 'number'> = {
    all: 'boolean',
    allowsameversion: 'boolean',
    audit: 'boolean',
    binlinks: 'boolean',
    color: 'boolean',
    commithooks: 'boolean',
    description: 'boolean',
    dev: 'boolean',
    diffignoreallspace: 'boolean',
    diffnameonly: 'boolean',
    diffnoprefix: 'boolean',
    difftext: 'boolean',
    dryrun: 'boolean',
    enginestrict: 'boolean',
    force: 'boolean',
    foregroundscripts: 'boolean',
    formatpackagelock: 'boolean',
    fund: 'boolean',
    gittagversion: 'boolean',
    global: 'boolean',
    globalstyle: 'boolean',
    ifpresent: 'boolean',
    ignorescripts: 'boolean',
    includestaged: 'boolean',
    includeworkspaceroot: 'boolean',
    installlinks: 'boolean',
    json: 'boolean',
    legacybundling: 'boolean',
    legacypeerdeps: 'boolean',
    link: 'boolean',
    long: 'boolean',
    offline: 'boolean',
    omitlockfileregistryresolved: 'boolean',
    packagelock: 'boolean',
    packagelockonly: 'boolean',
    parseable: 'boolean',
    preferoffline: 'boolean',
    preferonline: 'boolean',
    progress: 'boolean',
    readonly: 'boolean',
    rebuildbundle: 'boolean',
    save: 'boolean',
    savebundle: 'boolean',
    savedev: 'boolean',
    saveexact: 'boolean',
    saveoptional: 'boolean',
    savepeer: 'boolean',
    saveprod: 'boolean',
    shrinkwrap: 'boolean',
    signgitcommit: 'boolean',
    signgittag: 'boolean',
    strictpeerdeps: 'boolean',
    strictssl: 'boolean',
    timing: 'boolean',
    unicode: 'boolean',
    updatenotifier: 'boolean',
    usage: 'boolean',
    version: 'boolean',
    versions: 'boolean',
    workspacesupdate: 'boolean',
    diffunified: 'number',
    fetchretries: 'number',
    fetchretryfactor: 'number',
    fetchretrymaxtimeout: 'number',
    fetchretrymintimeout: 'number',
    fetchtimeout: 'number',
    logsmax: 'number',
    maxsockets: 'number',
    searchlimit: 'number',
    searchstaleness: 'number',
    ssopollfrequency: 'number',
    timeout: 'number',
  }

  /** Parses a string to a boolean. */
  const stringToBoolean = (s: string): boolean => !!s && s !== 'false' && s !== '0'

  /** Parses a string to a number. */
  const stringToNumber = (s: string): number => parseInt(s) || 0

  // needed until pacote supports full npm config compatibility
  // See: https://github.com/zkat/pacote/issues/156
  const config: NpmConfig = keyValueBy(npmConfig, (key: string, value: NpmConfig[keyof NpmConfig]) => {
    // replace env ${VARS} in strings with the process.env value
    const normalizedValue =
      typeof value !== 'string'
        ? value
        : // parse stringified booleans
        keyTypes[key.replace(/-/g, '').toLowerCase()] === 'boolean'
        ? stringToBoolean(value)
        : keyTypes[key.replace(/-/g, '').toLowerCase()] === 'number'
        ? stringToNumber(value)
        : value.replace(/\${([^}]+)}/, (_, envVar) => process.env[envVar] as string)

    // normalize the key for pacote
    const { [key]: pacoteKey }: Index<NpmConfig[keyof NpmConfig]> = npmConfigToPacoteMap

    return typeof pacoteKey === 'string'
      ? // key is mapped to a string
        { [pacoteKey]: normalizedValue }
      : // key is mapped to a function
      typeof pacoteKey === 'function'
      ? { ...(pacoteKey(normalizedValue.toString()) as any) }
      : // otherwise assign the camel-cased key
        { [key.match(/^[a-z]/i) ? camelCase(key) : key]: normalizedValue }
  })

  return config
}

/** Finds and parses the npm config at the given path. If the path does not exist, returns null. If no path is provided, finds and merges the global and user npm configs using libnpmconfig and sets cache: false. */
const findNpmConfig = memoize((configPath?: string): NpmConfig | null => {
  let config

  if (configPath) {
    try {
      config = ini.parse(fs.readFileSync(configPath, 'utf-8'))
    } catch (err: any) {
      if (err.code === 'ENOENT') {
        return null
      } else {
        throw err
      }
    }
  } else {
    // libnpmconfig incorrectly (?) ignores NPM_CONFIG_USERCONFIG because it is always overridden by the default builtin.userconfig
    // set userconfig manually so that it is prioritized
    const opts = libnpmconfig(null, {
      userconfig: process.env.npm_config_userconfig || process.env.NPM_CONFIG_USERCONFIG,
    })
    config = {
      ...opts.toJSON(),
      cache: false,
    }
  }

  return normalizeNpmConfig(config, configPath)
})

// get the base config that is used for all npm queries
// this may be partially overwritten by .npmrc config files when using --deep
const npmConfig = findNpmConfig()

/**
 * Parse JSON and throw an informative error on failure.
 *
 * @param result Data to be parsed
 * @param data
 * @returns
 */
function parseJson<R>(result: string, data: { command?: string; packageName?: string }): R {
  let json
  try {
    json = JSON.parse(result)
  } catch (err) {
    throw new Error(
      `Expected JSON from "${data.command}".${
        data.packageName ? ` There could be problems with the ${data.packageName} package.` : ''
      } ${result ? 'Instead received: ' + result : 'Received empty response.'}`,
    )
  }
  return json as R
}

/**
 * Check if package author changed between current and upgraded version.
 *
 * @param packageName Name of the package
 * @param currentVersion Current version declaration (may be range)
 * @param upgradedVersion Upgraded version declaration (may be range)
 * @param npmConfigLocal Additional npm config variables that are merged into the system npm config
 * @returns A promise that fulfills with boolean value.
 */
export async function packageAuthorChanged(
  packageName: string,
  currentVersion: VersionSpec,
  upgradedVersion: VersionSpec,
  options: Options = {},
  npmConfigLocal?: NpmConfig,
): Promise<boolean> {
  const result = await pacote.packument(packageName, {
    ...npmConfigLocal,
    ...npmConfig,
    fullMetadata: true,
    ...(options.registry ? { registry: options.registry, silent: true } : null),
  })
  if (result.versions) {
    const pkgVersions = Object.keys(result.versions)
    const current = nodeSemver.minSatisfying(pkgVersions, currentVersion)
    const upgraded = nodeSemver.maxSatisfying(pkgVersions, upgradedVersion)
    if (current && upgraded && result.versions[current]._npmUser && result.versions[upgraded]._npmUser) {
      const currentAuthor = result.versions[current]._npmUser?.name
      const latestAuthor = result.versions[upgraded]._npmUser?.name
      return !isEqual(currentAuthor, latestAuthor)
    }
  }

  return false
}

/** Returns true if an object is a Packument. */
const isPackument = (o: any): o is Partial<Packument> => !!(o && (o.name || o.engines || o.version || o.versions))

/** Creates a function with the same signature as viewMany that always returns the given versions. */
export const mockViewMany =
  (mockReturnedVersions: MockedVersions): typeof viewMany =>
  (name: string, fields: string[], currentVersion: Version, options: Options) => {
    // a partial Packument
    const partialPackument =
      typeof mockReturnedVersions === 'function'
        ? mockReturnedVersions(options)?.[name]
        : typeof mockReturnedVersions === 'string' || isPackument(mockReturnedVersions)
        ? mockReturnedVersions
        : mockReturnedVersions[name]

    const version = isPackument(partialPackument) ? partialPackument.version : partialPackument

    if (!version) {
      throw new Error(
        `viewMany is mocked, but no mock version was supplied for ${name}. Make sure that all dependencies are mocked. `,
      )
    }

    const time = (isPackument(partialPackument) && partialPackument.time?.[version]) || new Date().toISOString()
    const packument: Packument = {
      name,
      'dist-tags': {
        latest: version,
      },
      engines: { node: '' },
      time: {
        [version]: time,
      },
      version,
      // overwritten below
      versions: {},
      ...(isPackument(partialPackument) ? partialPackument : null),
    }

    return Promise.resolve(
      keyValueBy(fields, field => ({
        [field]:
          field === 'versions'
            ? ({
                [version]: packument,
              } as Index<Packument>)
            : field === 'time'
            ? ({
                [version]: time,
              } as Index<string>)
            : ({
                ...packument,
                versions: {
                  [version]: packument,
                },
              } as Packument),
      })),
    )
  }

/** Merges the workspace, global, user, local, project, and cwd npm configs (in that order). */
// Note that this is memoized on configs and options, but not on package name. This avoids duplicate messages when log level is verbose. findNpmConfig is memoized on config path, so it is not expensive to call multiple times.
const mergeNpmConfigs = memoize(
  (
    {
      npmConfigLocal,
      npmConfigUser,
      npmConfigWorkspaceProject,
    }: {
      npmConfigLocal?: NpmConfig
      npmConfigUser?: NpmConfig
      npmConfigWorkspaceProject?: NpmConfig
    },
    options: Options,
  ) => {
    // merge project npm config with base config
    const npmConfigProjectPath = options.packageFile ? path.join(options.packageFile, '../.npmrc') : null
    const npmConfigProject = options.packageFile ? findNpmConfig(npmConfigProjectPath || undefined) : null
    const npmConfigCWDPath = options.cwd ? path.join(options.cwd, '.npmrc') : null
    const npmConfigCWD = options.cwd ? findNpmConfig(npmConfigCWDPath!) : null

    if (npmConfigWorkspaceProject && Object.keys(npmConfigWorkspaceProject).length > 0) {
      print(options, `\nnpm config (workspace project):`, 'verbose')
      printSorted(options, omit(npmConfigWorkspaceProject, 'cache'), 'verbose')
    }

    if (npmConfigUser && Object.keys(npmConfigUser).length > 0) {
      print(options, `\nnpm config (user):`, 'verbose')
      printSorted(options, omit(npmConfigUser, 'cache'), 'verbose')
    }

    if (npmConfigLocal && Object.keys(npmConfigLocal).length > 0) {
      print(options, `\nnpm config (local override):`, 'verbose')
      printSorted(options, omit(npmConfigLocal, 'cache'), 'verbose')
    }

    if (npmConfigProject && Object.keys(npmConfigProject).length > 0) {
      print(options, `\nnpm config (project: ${npmConfigProjectPath}):`, 'verbose')
      printSorted(options, omit(npmConfigProject, 'cache'), 'verbose')
    }

    if (npmConfigCWD && Object.keys(npmConfigCWD).length > 0) {
      print(options, `\nnpm config (cwd: ${npmConfigCWDPath}):`, 'verbose')
      // omit cache since it is added to every config
      printSorted(options, omit(npmConfigCWD, 'cache'), 'verbose')
    }

    const npmConfigMerged = {
      ...npmConfigWorkspaceProject,
      ...npmConfigUser,
      ...npmConfigLocal,
      ...npmConfigProject,
      ...npmConfigCWD,
      ...(options.registry ? { registry: options.registry, silent: true } : null),
      ...(options.timeout ? { timeout: options.timeout } : null),
    }

    const isMerged = npmConfigWorkspaceProject || npmConfigLocal || npmConfigProject || npmConfigCWD
    if (isMerged) {
      print(options, `\nmerged npm config:`, 'verbose')
      // omit cache since it is added to every config
      printSorted(options, omit(npmConfigMerged, 'cache'), 'verbose')
    }

    return npmConfigMerged
  },
)

/**
 * Returns an object of specified values retrieved by npm view.
 *
 * @param packageName   Name of the package
 * @param fields        Array of fields like versions, time, version
 * @param               currentVersion
 * @returns             dist-tags field return Index<Packument>, time field returns Index<Index<string>>>, versions field returns Index<Index<Packument>>
 */
async function viewMany(
  packageName: string,
  fields: string[],
  currentVersion: Version,
  options: Options,
  retried = 0,
  npmConfigLocal?: NpmConfig,
  npmConfigWorkspaceProject?: NpmConfig,
): Promise<Index<Packument | Index<string> | Index<Packument>>> {
  // See: /test/helpers/stubNpmView
  if (process.env.STUB_NPM_VIEW) {
    const mockReturnedVersions = JSON.parse(process.env.STUB_NPM_VIEW)
    return mockViewMany(mockReturnedVersions)(packageName, fields, currentVersion, options)
  }

  if (isExactVersion(currentVersion)) {
    return Promise.resolve({} as Index<Packument>)
  }

  // fields may already include time
  const fieldsExtended = options.format?.includes('time') ? [...fields, 'time'] : fields
  const fullMetadata = fieldsExtended.includes('time')

  const npmConfigMerged = mergeNpmConfigs(
    {
      npmConfigUser: { ...npmConfig, fullMetadata },
      npmConfigLocal,
      npmConfigWorkspaceProject,
    },
    options,
  )

  let result: any
  try {
    result = await pacote.packument(packageName, npmConfigMerged)
  } catch (err: any) {
    if (options.retry && ++retried <= options.retry) {
      return viewMany(packageName, fieldsExtended, currentVersion, options, retried, npmConfigLocal)
    }

    throw err
  }

  // select each field from the result object
  const resultNormalized = keyValueBy(fields, field => {
    let value = result[field]

    // index into the result object to get the dist-tag
    if (field.startsWith('dist-tags.') && result.versions) {
      const packument: Packument = result.versions[get(result, field) as unknown as string]
      // since viewOne only keeps a single field, we need to add time onto the dist-tag field
      value = fullMetadata ? { ...packument, time: result.time } : packument
    }

    return {
      [field]: value,
    }
  })

  return resultNormalized
}

/** Memoize viewMany for --deep and --workspaces performance. */
export const viewManyMemoized = memoize(viewMany, {
  // serializer args are incorrectly typed as any[] instead of being generic, so we need to cast it
  serializer: (([
    packageName,
    fields,
    currentVersion,
    options,
    retried,
    npmConfigLocal,
    npmConfigWorkspaceProject,
  ]: Parameters<typeof viewMany>) =>
    JSON.stringify([
      packageName,
      fields,
      // currentVersion does not change the behavior of viewMany unless it is an invalid/inexact version which causes it to short circuit
      isExactVersion(currentVersion),
      // packageFile varies by cwd in workspaces/deep mode, so we do not want to memoize on that
      omit(options, 'packageFile'),
      // make sure retries do not get memoized
      retried,
      npmConfigLocal,
      npmConfigWorkspaceProject,
    ])) as (args: any[]) => string,
})

/**
 * Returns the value of one of the properties retrieved by npm view.
 *
 * @param packageName   Name of the package
 * @param field         Field such as "versions" or "dist-tags.latest" are parsed from the pacote result (https://www.npmjs.com/package/pacote#packument)
 * @param currentVersion
 * @returns            Promised result
 */
export async function viewOne(
  packageName: string,
  field: string,
  currentVersion: Version,
  options: Options,
  npmConfigLocal?: NpmConfig,
  npmConfigProject?: NpmConfig,
): Promise<string | boolean | { engines: { node: string } } | undefined | Index<string> | Index<Packument>> {
  const result = await viewManyMemoized(
    packageName,
    [field],
    currentVersion,
    options,
    0,
    npmConfigLocal,
    npmConfigProject,
  )
  return result[field]
}

/**
 * Spawns npm with --json. Handles different commands for Window and Linux/OSX.
 *
 * @param args
 * @param [npmOptions={}]
 * @param [spawnOptions={}]
 * @returns
 */
async function spawnNpm(
  args: string | string[],
  npmOptions: NpmOptions = {},
  spawnOptions: Index<any> = {},
): Promise<any> {
  const cmd = process.platform === 'win32' ? 'npm.cmd' : 'npm'

  const fullArgs = [
<<<<<<< HEAD
    ...args,
    ...(npmOptions.global ? [`--global`] : []),
    ...(npmOptions.prefix ? [`--prefix=${npmOptions.prefix}`] : []),
    '--json',
  ]
=======
    ...(npmOptions.location
      ? (await isGlobalDeprecated())
        ? [`--location=${npmOptions.location}`]
        : npmOptions.location === 'global'
        ? ['--global']
        : []
      : []),
    ...(npmOptions.prefix ? [`--prefix=${npmOptions.prefix}`] : []),
    '--json',
    ...(Array.isArray(args) ? args : [args]),
  ]

>>>>>>> 26b53a14
  return spawn(cmd, fullArgs, spawnOptions)
}

/**
 * Get platform-specific default prefix to pass on to npm.
 *
 * @param options
 * @param [options.global]
 * @param [options.prefix]
 * @returns
 */
export async function defaultPrefix(options: Options): Promise<string | undefined> {
  if (options.prefix) {
    return Promise.resolve(options.prefix)
  }

  const cmd = process.platform === 'win32' ? 'npm.cmd' : 'npm'

  let prefix: string | undefined

  // catch spawn error which can occur on Windows
  // https://github.com/raineorshine/npm-check-updates/issues/703
  try {
    prefix = await spawn(cmd, ['config', 'get', 'prefix'])
  } catch (e: any) {
    const message = (e.message || e || '').toString()
    print(
      options,
      'Error executing `npm config get prefix`. Caught and ignored. Unsolved: https://github.com/raineorshine/npm-check-updates/issues/703. ERROR: ' +
        message,
      'verbose',
      'error',
    )
  }

  // FIX: for ncu -g doesn't work on homebrew or windows #146
  // https://github.com/raineorshine/npm-check-updates/issues/146
  return options.global && prefix?.match('Cellar')
    ? '/usr/local'
    : // Workaround: get prefix on windows for global packages
    // Only needed when using npm api directly
    process.platform === 'win32' && options.global && !process.env.prefix
    ? prefix
      ? prefix.trim()
      : `${process.env.AppData}\\npm`
    : undefined
}

/**
 * Fetches the highest version number, regardless of tag or publish time.
 *
 * @param packageName
 * @param currentVersion
 * @param options
 * @returns
 */
export const greatest: GetVersion = async (
  packageName,
  currentVersion,
  options = {},
  npmConfig?: NpmConfig,
  npmConfigProject?: NpmConfig,
): Promise<VersionResult> => {
  // known type based on 'versions'
  const versions = (await viewOne(
    packageName,
    'versions',
    currentVersion,
    options,
    npmConfig,
    npmConfigProject,
  )) as Index<Packument>

  return {
    version:
      last(
        filter(versions, filterPredicate(options))
          .map(o => o.version)
          .sort(versionUtil.compareVersions),
      ) || null,
  }
}

/**
 * Fetches the list of peer dependencies for a specific package version.
 *
 * @param packageName
 * @param version
 * @returns Promised {packageName: version} collection
 */
export const getPeerDependencies = async (packageName: string, version: Version): Promise<Index<Version>> => {
  // if version number uses >, omit the version and find latest
  // otherwise, it will error out in the shell
  // https://github.com/raineorshine/npm-check-updates/issues/1181
  const atVersion = !version.startsWith('>') ? `@${version}` : ''
  const args = ['view', `${packageName}${atVersion}`, 'peerDependencies']
  const result = await spawnNpm(args, {}, { rejectOnError: false })
  return result ? parseJson(result, { command: [...args, '--json'].join(' ') }) : {}
}

/**
 * Fetches the list of all installed packages.
 *
 * @param [options]
 * @param [options.cwd]
 * @param [options.global]
 * @param [options.prefix]
 * @returns
 */
export const list = async (options: Options = {}): Promise<Index<string | undefined>> => {
  const result = await spawnNpm(
    ['ls', '--depth=0'],
    {
      ...(options.global ? { global: true } : null),
      ...(options.prefix ? { prefix: options.prefix } : null),
    },
    {
      ...(options.cwd ? { cwd: options.cwd } : null),
      rejectOnError: false,
    },
  )
  const dependencies = parseJson<{
    dependencies: Index<{ version?: Version; required?: { version: Version } }>
  }>(result, {
    command: `npm${process.platform === 'win32' ? '.cmd' : ''} ls --json${options.global ? ' --global' : ''}`,
  }).dependencies

  return keyValueBy(dependencies, (name, info) => ({
    // unmet peer dependencies have a different structure
    [name]: info.version || info.required?.version,
  }))
}

/**
 * Fetches the version of a package published to options.distTag.
 *
 * @param packageName
 * @param currentVersion
 * @param options
 * @returns
 */
export const distTag: GetVersion = async (
  packageName,
  currentVersion,
  options: Options = {},
  npmConfig?: NpmConfig,
  npmConfigProject?: NpmConfig,
) => {
  const packument = (await viewOne(
    packageName,
    `dist-tags.${options.distTag}`,
    currentVersion,
    options,
    npmConfig,
    npmConfigProject,
  )) as Packument // known type based on dist-tags.latest

  // latest should not be deprecated
  // if latest exists and latest is not a prerelease version, return it
  // if latest exists and latest is a prerelease version and --pre is specified, return it
  // if latest exists and latest not satisfies min version of engines.node
  if (packument && filterPredicate(options)(packument)) {
    return {
      version: packument.version,
      ...(packument.time?.[packument.version] ? { time: packument.time[packument.version] } : null),
    }
  }

  // If we use a custom dist-tag, we do not want to get other 'pre' versions, just the ones from this dist-tag
  if (options.distTag && options.distTag !== 'latest') return {}

  // if latest is a prerelease version and --pre is not specified
  // or latest is deprecated
  // find the next valid version
  // known type based on dist-tags.latest
  return greatest(packageName, currentVersion, options, npmConfig, npmConfigProject)
}

/**
 * Fetches the version published to the latest tag.
 *
 * @param packageName
 * @param currentVersion
 * @param options
 * @returns
 */
export const latest: GetVersion = async (
  packageName: string,
  currentVersion: Version,
  options: Options = {},
  npmConfig?: NpmConfig,
  npmConfigProject?: NpmConfig,
) => distTag(packageName, currentVersion, { ...options, distTag: 'latest' }, npmConfig, npmConfigProject)

/**
 * Fetches the most recently published version, regardless of version number.
 *
 * @param packageName
 * @param currentVersion
 * @param options
 * @returns
 */
export const newest: GetVersion = async (
  packageName,
  currentVersion,
  options = {},
  npmConfig?: NpmConfig,
  npmConfigProject?: NpmConfig,
): Promise<VersionResult> => {
  const result = await viewManyMemoized(
    packageName,
    ['time', 'versions'],
    currentVersion,
    options,
    0,
    npmConfig,
    npmConfigProject,
  )

  // Generate a map of versions that satisfy the node engine.
  // result.versions is an object but is parsed as an array, so manually convert it to an object.
  // Otherwise keyValueBy will pass the predicate arguments in the wrong order.
  const versionsSatisfyingNodeEngine = keyValueBy(Object.values(result.versions || {}), (packument: Packument) =>
    satisfiesNodeEngine(packument, options.nodeEngineVersion) ? { [packument.version]: true } : null,
  )

  // filter out times that do not satisfy the node engine
  // filter out prereleases if pre:false (same as allowPreOrIsNotPre)
  const timesSatisfyingNodeEngine = filterObject(
    (result.time || {}) as unknown as Index<string>,
    version => versionsSatisfyingNodeEngine[version] && (options.pre !== false || !versionUtil.isPre(version)),
  )

  // sort by timestamp (entry[1]) and map versions
  const versionsSortedByTime = sortBy(Object.entries(timesSatisfyingNodeEngine), 1).map(([version]) => version)

  return { version: last(versionsSortedByTime) }
}

/**
 * Fetches the highest version with the same major version as currentVersion.
 *
 * @param packageName
 * @param currentVersion
 * @param options
 * @returns
 */
export const minor: GetVersion = async (
  packageName,
  currentVersion,
  options = {},
  npmConfig?: NpmConfig,
  npmConfigProject?: NpmConfig,
): Promise<VersionResult> => {
  const versions = (await viewOne(
    packageName,
    'versions',
    currentVersion,
    options,
    npmConfig,
    npmConfigProject,
  )) as Index<Packument>
  const version = versionUtil.findGreatestByLevel(
    filter(versions, filterPredicate(options)).map(o => o.version),
    currentVersion,
    'minor',
  )
  return { version }
}

/**
 * Fetches the highest version with the same minor and major version as currentVersion.
 *
 * @param packageName
 * @param currentVersion
 * @param options
 * @returns
 */
export const patch: GetVersion = async (
  packageName,
  currentVersion,
  options = {},
  npmConfig?: NpmConfig,
  npmConfigProject?: NpmConfig,
): Promise<VersionResult> => {
  const versions = (await viewOne(
    packageName,
    'versions',
    currentVersion,
    options,
    npmConfig,
    npmConfigProject,
  )) as Index<Packument>
  const version = versionUtil.findGreatestByLevel(
    filter(versions, filterPredicate(options)).map(o => o.version),
    currentVersion,
    'patch',
  )
  return { version }
}

/**
 * Fetches the highest version that satisfies the semver range specified in the package.json.
 *
 * @param packageName
 * @param currentVersion
 * @param options
 * @returns
 */
export const semver: GetVersion = async (
  packageName,
  currentVersion,
  options = {},
  npmConfig?: NpmConfig,
  npmConfigProject?: NpmConfig,
): Promise<VersionResult> => {
  const versions = (await viewOne(
    packageName,
    'versions',
    currentVersion,
    options,
    npmConfig,
    npmConfigProject,
  )) as Index<Packument>
  // ignore explicit version ranges
  if (isExplicitRange(currentVersion)) return { version: null }

  const versionsFiltered = filter(versions, filterPredicate(options)).map(o => o.version)
  // TODO: Upgrading within a prerelease does not seem to work.
  // { includePrerelease: true } does not help.
  const version = nodeSemver.maxSatisfying(versionsFiltered, currentVersion)
  return { version }
}

export default spawnNpm<|MERGE_RESOLUTION|>--- conflicted
+++ resolved
@@ -538,26 +538,11 @@
   const cmd = process.platform === 'win32' ? 'npm.cmd' : 'npm'
 
   const fullArgs = [
-<<<<<<< HEAD
-    ...args,
     ...(npmOptions.global ? [`--global`] : []),
-    ...(npmOptions.prefix ? [`--prefix=${npmOptions.prefix}`] : []),
-    '--json',
-  ]
-=======
-    ...(npmOptions.location
-      ? (await isGlobalDeprecated())
-        ? [`--location=${npmOptions.location}`]
-        : npmOptions.location === 'global'
-        ? ['--global']
-        : []
-      : []),
     ...(npmOptions.prefix ? [`--prefix=${npmOptions.prefix}`] : []),
     '--json',
     ...(Array.isArray(args) ? args : [args]),
   ]
-
->>>>>>> 26b53a14
   return spawn(cmd, fullArgs, spawnOptions)
 }
 

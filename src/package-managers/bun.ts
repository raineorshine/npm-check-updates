import path from 'path'
import spawn from 'spawn-please'
import keyValueBy from '../lib/keyValueBy'
import programError from '../lib/programError'
import { Index } from '../types/IndexType'
import { NpmOptions } from '../types/NpmOptions'
<<<<<<< HEAD
import { SpawnPleaseOptions } from '../types/SpawnPleaseOptions'
=======
import { Options } from '../types/Options'
>>>>>>> c0b47d63
import * as npm from './npm'

/** Spawn bun. */
async function spawnBun(
  args: string | string[],
  npmOptions: NpmOptions = {},
  spawnPleaseOptions: SpawnPleaseOptions = {},
  spawnOptions: Index<any> = {},
): Promise<string> {
  // Bun not yet supported on Windows.
  // @see https://github.com/oven-sh/bun/issues/43
  if (process.platform === 'win32') {
    programError(npmOptions, 'Bun not yet supported on Windows')
  }

  const fullArgs = [
    ...(npmOptions.global ? ['--global'] : []),
    ...(npmOptions.prefix ? [`--prefix=${npmOptions.prefix}`] : []),
    ...(Array.isArray(args) ? args : [args]),
  ]

  return spawn('bun', fullArgs, spawnPleaseOptions, spawnOptions)
}

/** Returns the global directory of bun. */
export const defaultPrefix = async (options: Options): Promise<string | undefined> =>
  options.global
    ? options.prefix || process.env.BUN_INSTALL || path.dirname(await spawn('bun', ['pm', '-g', 'bin']))
    : undefined

/**
 * (Bun) Fetches the list of all installed packages.
 */
export const list = async (options: Options = {}): Promise<Index<string | undefined>> => {
  const { default: stripAnsi } = await import('strip-ansi')

  // bun pm ls
  const stdout = await spawnBun(
    ['pm', 'ls'],
    {
      ...(options.global ? { global: true } : null),
      ...(options.prefix ? { prefix: options.prefix } : null),
    },
    {
      rejectOnError: false,
    },
    {
      env: {
        ...process.env,
        // Disable color to ensure the output is parsed correctly.
        // However, this may be ineffective in some environments (see stripAnsi below).
        // https://bun.sh/docs/runtime/configuration#environment-variables
        NO_COLOR: '1',
      },
      ...(options.cwd ? { cwd: options.cwd } : null),
    },
  )

  // Parse the output of `bun pm ls` into an object { [name]: version }.
  // When bun is spawned in the GitHub Actions environment, it outputs ANSI color. Unfortunately, it does not respect the `NO_COLOR` envirionment variable. Therefore, we have to manually strip ansi.
  const lines = stripAnsi(stdout).split('\n')
  const dependencies = keyValueBy(lines, line => {
    const match = line.match(/.* (.*?)@(.+)/)
    if (match) {
      const [, name, version] = match
      return { [name]: version }
    }
    return null
  })

  return dependencies
}

export const greatest = npm.greatest
export const latest = npm.latest
export const minor = npm.minor
export const newest = npm.newest
export const patch = npm.patch
export const semver = npm.semver

export default spawnBun<|MERGE_RESOLUTION|>--- conflicted
+++ resolved
@@ -4,11 +4,8 @@
 import programError from '../lib/programError'
 import { Index } from '../types/IndexType'
 import { NpmOptions } from '../types/NpmOptions'
-<<<<<<< HEAD
 import { SpawnPleaseOptions } from '../types/SpawnPleaseOptions'
-=======
 import { Options } from '../types/Options'
->>>>>>> c0b47d63
 import * as npm from './npm'
 
 /** Spawn bun. */

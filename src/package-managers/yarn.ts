--- conflicted
+++ resolved
@@ -195,13 +195,8 @@
   const cmd = process.platform === 'win32' ? 'yarn.cmd' : 'yarn'
 
   const fullArgs = [
-<<<<<<< HEAD
-    ...(yarnOptions.global ? 'global' : []),
-    ...(Array.isArray(args) ? args : [args]),
-=======
-    ...(yarnOptions.location === 'global' ? ['global'] : []),
+    ...(yarnOptions.global ? ['global'] : []),
     ...(yarnOptions.prefix ? [`--prefix=${yarnOptions.prefix}`] : []),
->>>>>>> 26b53a14
     '--depth=0',
     '--json',
     '--no-progress',

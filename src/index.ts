import isString from 'lodash/isString'
import path from 'path'
import prompts from 'prompts-ncu'
import spawn from 'spawn-please'
import { cliOptionsMap } from './cli-options'
import { cacheClear } from './lib/cache'
import chalk, { chalkInit } from './lib/chalk'
import determinePackageManager from './lib/determinePackageManager'
import doctor from './lib/doctor'
import exists from './lib/exists'
import findPackage from './lib/findPackage'
import getAllPackages from './lib/getAllPackages'
import getNcuRc from './lib/getNcuRc'
import initOptions from './lib/initOptions'
import { print, printJson } from './lib/logging'
import mergeOptions from './lib/mergeOptions'
import programError from './lib/programError'
import runGlobal from './lib/runGlobal'
import runLocal from './lib/runLocal'
import packageManagers from './package-managers'
import { Index } from './types/IndexType'
import { Options } from './types/Options'
import { PackageFile } from './types/PackageFile'
import { PackageInfo } from './types/PackageInfo'
import { RunOptions } from './types/RunOptions'
import { VersionSpec } from './types/VersionSpec'

// allow prompt injection from environment variable for testing purposes
if (process.env.INJECT_PROMPTS) {
  prompts.inject(JSON.parse(process.env.INJECT_PROMPTS))
}

// Exit with non-zero error code when there is an unhandled promise rejection.
// Use `node --trace-uncaught ...` to show where the exception was thrown.
// See: https://nodejs.org/api/process.html#event-unhandledrejection
process.on('unhandledRejection', (reason: string | Error) => {
  // do not rethrow, as there may be other errors to print out
  console.error(reason)
})

/**
 * Volta is a tool for managing JavaScript tooling like Node and npm. Volta has
 * its own system for installing global packages which circumvents npm, so
 * commands like `npm ls -g` do not accurately reflect what is installed.
 *
 * The ability to use `npm ls -g` is tracked in this Volta issue: https://github.com/volta-cli/volta/issues/1012
 */
function checkIfVolta(options: Options): void {
  // The first check is for macOS/Linux and the second check is for Windows
  if (options.global && (!!process.env.VOLTA_HOME || process.env.PATH?.includes('\\Volta'))) {
    const message =
      'It appears you are using Volta. `npm-check-updates --global` ' +
      'cannot be used with Volta because Volta has its own system for ' +
      'managing global packages which circumvents npm.\n\n' +
      'If you are still receiving this message after uninstalling Volta, ' +
      'ensure your PATH does not contain an entry for Volta and your ' +
      'shell profile does not define VOLTA_HOME. You may need to reboot ' +
      'for changes to your shell profile to take effect.'

    print(options, message, 'error')
    process.exit(1)
  }
}

<<<<<<< HEAD
/** Returns the package manager that should be used to install packages after running "ncu -u". Detects pnpm via pnpm-lock.yaml. This is the one place that pnpm needs to be detected, since otherwise it is backwards compatible with npm. */
=======
/** Returns the package manager that should be used to install packages after running "ncu -u". Detects pnpm via pnpm-lock.yarn. */
>>>>>>> ce4cd12e
const getPackageManagerForInstall = async (options: Options, pkgFile: string) => {
  // when packageManager is set to staticRegistry, we need to infer the package manager from lock files
  if (options.packageManager === 'staticRegistry') determinePackageManager({ ...options, packageManager: undefined })
  else if (options.packageManager !== 'npm') return options.packageManager
  const cwd = options.cwd ?? pkgFile ? `${pkgFile}/..` : process.cwd()
  const pnpmDetected = await exists(path.join(cwd, 'pnpm-lock.yaml'))
  return pnpmDetected ? 'pnpm' : 'npm'
}

/** Returns if analysis contains upgrades */
const someUpgraded = (pkgs: string[], analysis: Index<PackageFile> | PackageFile) => {
  // deep mode analysis is of type Index<PackageFile>
  // non-deep mode analysis is of type <PackageFile>, so we normalize it to Index<PackageFile>
  const analysisNormalized: Index<PackageFile> =
    pkgs.length === 1 ? { [pkgs[0]]: analysis as PackageFile } : (analysis as Index<PackageFile>)
  return Object.values(analysisNormalized).some(upgrades => Object.keys(upgrades).length > 0)
}

/** Either suggest an install command based on the package manager, or in interactive mode, prompt to auto-install. */
const npmInstall = async (
  pkgs: string[],
  analysis: Index<PackageFile> | PackageFile,
  options: Options,
): Promise<unknown> => {
  if (options.install === 'never') {
    print(options, '')
    return
  }

  // if no packages were upgraded (i.e. all dependencies deselected in interactive mode), then bail without suggesting an install.
  // normalize the analysis for one or many packages
  if (!someUpgraded(pkgs, analysis)) return

  // for the purpose of the install hint, just use the package manager used in the first sub-project
  // if auto-installing, the actual package manager in each sub-project will be used
  const packageManager = await getPackageManagerForInstall(options, pkgs[0])

  // by default, show an install hint after upgrading
  // this will be disabled in interactive mode if the user chooses to have npm-check-updates execute the install command
  const installHint = `Run ${chalk.cyan(packageManager + ' install')}${
    pkgs.length > 1 && !options.workspace && !options.workspaces ? ' in each project directory' : ''
  } to install new versions`

  const isInteractive = options.interactive && !process.env.NCU_DOCTOR

  // prompt the user if they want ncu to run "npm install"
  let response
  if (isInteractive && options.install === 'prompt') {
    print(options, '')
    response = await prompts({
      type: 'confirm',
      name: 'value',
      message: `${installHint}?`,
      initial: true,
      // allow Ctrl+C to kill the process
      onState: (state: any) => {
        if (state.aborted) {
          process.nextTick(() => process.exit(1))
        }
      },
    })
  }

  // auto-install
  if (options.install === 'always' || (isInteractive && response.value)) {
    if (options.install === 'always') {
      print(options, '')
    }
    print(options, 'Installing dependencies...')

    // only run npm install once in the root when in workspace mode
    // npm install will install packages for all workspaces
    const isWorkspace = options.workspaces || !!options.workspace?.length
    const pkgsNormalized = isWorkspace ? ['package.json'] : pkgs

    pkgsNormalized.forEach(async pkgFile => {
      const packageManager = await getPackageManagerForInstall(options, pkgFile)
      const cmd = packageManager + (process.platform === 'win32' ? '.cmd' : '')
      const cwd = options.cwd || path.resolve(pkgFile, '..')
      let stdout = ''
      try {
        await spawn(cmd, ['install'], {
          cwd,
          ...(packageManager === 'pnpm'
            ? {
                env: {
                  ...process.env,
                  // With spawn, pnpm install will fail with ERR_PNPM_PEER_DEP_ISSUES  Unmet peer dependencies.
                  // When pnpm install is run directly from the terminal, this error does not occur.
                  // When pnpm install is run from a simple spawn script, this error does not occur.
                  // The issue only seems to be when pnpm install is executed from npm-check-updates, but it's not clear what configuration or environmental factors are causing this.
                  // For now, turn off strict-peer-dependencies on pnpm auto-install.
                  // See: https://github.com/raineorshine/npm-check-updates/issues/1191
                  npm_config_strict_peer_dependencies: false,
                },
              }
            : null),
          stdout: (data: string) => {
            stdout += data
          },
          stderr: (data: string) => {
            console.error(chalk.red(data.toString()))
          },
        })
        print(options, stdout, 'verbose')
        print(options, 'Done')
      } catch (err: any) {
        // sometimes packages print errors to stdout instead of stderr
        // if there is nothing on stderr, reject with stdout
        throw new Error(err?.message || err || stdout)
      }
    })
  }
  // show the install hint unless auto-install occurred
  else if (!isInteractive) {
    print(options, `\n${installHint}.`)
  }
}

/** Runs the dependency upgrades. Loads the ncurc, finds the package file, and handles --deep. */
async function runUpgrades(options: Options, timeout?: NodeJS.Timeout): Promise<Index<string> | PackageFile | void> {
  const [selectedPackageInfos, workspacePackages]: [PackageInfo[], string[]] = await getAllPackages(options)

  const packageFilepaths: string[] = selectedPackageInfos.map((packageInfo: PackageInfo) => packageInfo.filepath)

  // enable deep mode if --deep, --workspace, --workspaces, or if multiple package files are found
  const isWorkspace = options.workspaces || !!options.workspace?.length
  options.deep = options.deep || isWorkspace || selectedPackageInfos.length > 1

  let analysis: Index<PackageFile> | PackageFile | void
  if (options.global) {
    const analysis = await runGlobal(options)
    clearTimeout(timeout)
    return analysis
  } else if (options.deep) {
    analysis = await selectedPackageInfos.reduce(async (previousPromise, packageInfo: PackageInfo) => {
      const packages = await previousPromise
      // copy object to prevent share .ncurc options between different packageFile, to prevent unpredictable behavior
      const rcResult = await getNcuRc({ packageFile: packageInfo.filepath, color: options.color })
      let rcConfig = rcResult && rcResult.config ? rcResult.config : {}
      if (options.mergeConfig && Object.keys(rcConfig).length) {
        // Merge config options.
        rcConfig = mergeOptions(options, rcConfig)
      }
      const pkgOptions: Options = {
        ...options,
        ...rcConfig,
        packageFile: packageInfo.filepath,
        workspacePackages,
      }
      const { pkgData, pkgFile } = await findPackage(pkgOptions)
      return {
        ...packages,
        // index by relative path if cwd was specified
        [pkgOptions.cwd
          ? path
              .relative(path.resolve(pkgOptions.cwd), pkgFile!)
              // convert Windows path to *nix path for consistency
              .replace(/\\/g, '/')
          : pkgFile!]: await runLocal(pkgOptions, pkgData, pkgFile),
      }
    }, Promise.resolve({} as Index<PackageFile> | PackageFile))
    if (options.json) {
      printJson(options, analysis)
    }
  } else {
    // mutate packageFile when glob pattern finds only single package
    if (
      selectedPackageInfos.length === 1 &&
      selectedPackageInfos[0].filepath !== (options.packageFile || 'package.json')
    ) {
      options.packageFile = selectedPackageInfos[0].filepath
    }
    const { pkgData, pkgFile } = await findPackage(options)
    analysis = await runLocal(options, pkgData, pkgFile)
  }
  clearTimeout(timeout)

  if (options.errorLevel === 2 && someUpgraded(packageFilepaths, analysis)) {
    programError(options, '\nDependencies not up-to-date')
  }

  // suggest install command or auto-install
  if (options.upgrade) {
    // deno does not have an install command
    // The closest equivalent is deno cache, but it is optional.
    // See: https://deno.land/manual@v1.30.3/references/cheatsheet#nodejs---deno-cheatsheet
    if (options.packageManager === 'deno') {
      print(options, '')
    } else {
      await npmInstall(packageFilepaths, analysis, options)
    }
  }

  return analysis
}

/** Main entry point.
 *
 * @returns Promise<
 * PackageFile                    Default returns upgraded package file.
 * | Index<VersionSpec>    --jsonUpgraded returns only upgraded dependencies.
 * | void                         --global upgrade returns void.
 * >
 */
export async function run(
  runOptions: RunOptions = {},
  { cli }: { cli?: boolean } = {},
): Promise<PackageFile | Index<VersionSpec> | void> {
  const options = await initOptions(runOptions, { cli })

  // chalk may already have been initialized in cli.ts, but when imported as a module
  // chalkInit is idempotent
  await chalkInit(options.color)

  checkIfVolta(options)

  print(options, 'Initializing', 'verbose')

  if (options.cacheClear) {
    await cacheClear(options)
  }

  if (!options.prefix) {
    options.prefix = await packageManagers[options.packageManager === 'yarn' ? 'yarn' : 'npm'].defaultPrefix!(options)
  }

  let timeout: NodeJS.Timeout | undefined
  let timeoutPromise: Promise<void> = new Promise(() => null)
  if (options.timeout) {
    const timeoutMs = isString(options.timeout) ? Number.parseInt(options.timeout, 10) : options.timeout
    timeoutPromise = new Promise((resolve, reject) => {
      timeout = setTimeout(() => {
        // must catch the error and reject explicitly since we are in a setTimeout
        const error = `Exceeded global timeout of ${timeoutMs}ms`
        reject(error)
        try {
          programError(options, error)
        } catch (e) {
          /* noop */
        }
      }, timeoutMs)
    })
  }

  // doctor mode
  if (options.doctor) {
    // execute with -u
    if (options.upgrade) {
      // we have to pass run directly since it would be a circular require if doctor included this file
      return Promise.race([timeoutPromise, doctor(run, options)])
    }
    // print help otherwise
    else {
      const help =
        typeof cliOptionsMap.doctor.help === 'function' ? cliOptionsMap.doctor.help({}) : cliOptionsMap.doctor.help
      print(options, `Usage: ncu --doctor\n\n${help}`, 'warn')
    }
  }
  // normal mode
  else {
    return Promise.race([timeoutPromise, runUpgrades(options, timeout)])
  }
}

export default run

export type { RunOptions }<|MERGE_RESOLUTION|>--- conflicted
+++ resolved
@@ -62,11 +62,7 @@
   }
 }
 
-<<<<<<< HEAD
 /** Returns the package manager that should be used to install packages after running "ncu -u". Detects pnpm via pnpm-lock.yaml. This is the one place that pnpm needs to be detected, since otherwise it is backwards compatible with npm. */
-=======
-/** Returns the package manager that should be used to install packages after running "ncu -u". Detects pnpm via pnpm-lock.yarn. */
->>>>>>> ce4cd12e
 const getPackageManagerForInstall = async (options: Options, pkgFile: string) => {
   // when packageManager is set to staticRegistry, we need to infer the package manager from lock files
   if (options.packageManager === 'staticRegistry') determinePackageManager({ ...options, packageManager: undefined })

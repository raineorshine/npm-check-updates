var async = require('async');
var semver = require('semver');
var _ = require('lodash');
var cint = require('cint');
var semverutils = require('semver-utils');
var Promise = require('bluebird');
var npm = Promise.promisifyAll(require('npm'));
var versionUtil = require('./version-util.js');

/** 
 * For some reason, Promise.promisifyAll does not work on npm.commands :( 
 *   Promise.promisifyAll(npm.commands);
 * So we have to do it manually.
 */
function rawPromisify(obj) {
    _.each(obj, function (method, name) {
        obj[name + 'Async'] = function () {
            var args = [].slice.call(arguments);
            var that = this;
            return new Promise(function (resolve, reject) {
                args.push(function (err, results) {
                    if(err) reject(err);
                    else resolve(results);
                });
                return method.apply(that, args);
            })
        }
    })
}

var npmIsInitialized = false;

// keep order for setPrecision
var WILDCARDS = ['^', '~', '.*', '.x'];
var DEFAULT_WILDCARD = '^';

var regex = {
    comparison: /[<>]=?/g
};

/** Creates a new object with only the properties of the given that are not undefined. */
function pruned(obj) {
    return _.pick(obj, cint.not(_.isUndefined))
}

/** Returns 'v' if the string starts with a v, otherwise returns empty string. */
function v(str) {
    return str && (str[0] === 'v' || str[1] === 'v') ? 'v' : '';
}

/**
 * Upgrade an existing dependency declaration to satisfy the latest version
 * @param declaration Current version declaration (e.g. "1.2.x")
 * @param latestVersion Latest version (e.g "1.3.2")
 * @returns {string} The upgraded dependency declaration (e.g. "1.3.x")
 */
function upgradeDependencyDeclaration(declaration, latestVersion, options) {

    options = options || {};
    options.wildcard = options.wildcard || DEFAULT_WILDCARD;

    // return global wildcards immediately
    if(/^[*^~]$/.test(declaration)) {
        return declaration;
    }

    // parse the latestVersion
    // return original declaration if latestSemver is invalid
    var latestSemver = semverutils.parseRange(latestVersion)[0];
    if(!latestSemver) {
        return declaration;
    }

    // parse the declaration
    // if multiple ranges, use the semver with the least number of parts
    var parsedRange = _(semverutils.parseRange(declaration))
        .reject({ operator: '||' }) // semver-utils includes empty entries for the || operator. We can remove them completely.
        .sortBy(function(range) {
            return versionUtil.numParts(versionUtil.stringify(range));
        })
        .value();
    var declaredSemver = parsedRange[0];

    /** Chooses version parts between the declared version and the latest */
    function chooseVersion(part) {
        return isWildDigit(declaredSemver[part]) ? declaredSemver[part] :
            declaredSemver[part] ? latestSemver[part] :
            undefined;
    }

    // create a new semver object with major, minor, patch, build, and release parts
    var newSemver = cint.toObject(versionUtil.VERSION_PARTS, function (part) {
        return cint.keyValue(part, chooseVersion(part));
    });
    var newSemverString = versionUtil.stringify(newSemver);
    var version = v(declaredSemver.semver) + newSemverString;

    // determine the operator
    // do not compact, because [undefined, '<'] must be differentiated from ['<']
    var uniqueOperators = _(parsedRange)
        .pluck('operator')
        .uniq()
        .value();
    var operator = uniqueOperators[0] || '';

    var hasWildCard = WILDCARDS.some(_.partial(_.contains, newSemverString, _, 0));
    var isLessThan = uniqueOperators[0] === '<' || uniqueOperators[0] === '<=';
    var isMixed = uniqueOperators.length > 1;

    // convert versions with </<= or mixed operators into the preferred wildcard
    // only do so if the new version does not already contain a wildcard
    return !hasWildCard && (isLessThan || isMixed) ? 
        versionUtil.addWildCard(version, options.wildcard) : 
        operator + version;
}

/**
 * Upgrade a dependencies collection based on latest available versions
 * @param currentDependencies current dependencies collection object
 * @param latestVersions latest available versions collection object
 * @returns {{}} upgraded dependency collection object
 */
function upgradeDependencies(currentDependencies, latestVersions) {

    // get the preferred wildcard and bind it to upgradeDependencyDeclaration
    var wildcard = getPreferredWildcard(currentDependencies);
    var upgradeDep = _.partialRight(upgradeDependencyDeclaration, {
        wildcard: wildcard
    });

    return _(currentDependencies)
        // only include packages for which a latest version was fetched
        .pick(function(current, packageName) {
            return packageName in latestVersions;
        })
        // combine the current and latest dependency objects into a single object keyed by packageName and containing both versions in an array: [current, latest]
        .mapValues(function (current, packageName) {
            var latest = latestVersions[packageName];
            return [current, latest];
        })
        // pick the packages that are upgradeable
        // we can use spread because isUpgradeable and upgradeDependencyDeclaration both take current and latest as arguments
        .pick(_.spread(isUpgradeable))
        .mapValues(_.spread(upgradeDep))
        .value();
}

// Determines if the given version (range) should be upgraded to the latest (i.e. it is valid, it does not currently satisfy the latest, and it is not beyond the latest)
function isUpgradeable(current, latest) {

<<<<<<< HEAD
    // make sure it is a valid range
    // not upgradeable if the latest version satisfies the current range
    // not upgradeable if the specified version is newer than the latest (indicating a prerelease version)
    return !!semver.validRange(current) &&
        !semver.satisfies(latest, current)   
        && !semver.ltr(latest, current);
=======
    if(!semver.validRange(current)) {
        return false;
    }

    var isLatest = semver.satisfies(latest, current);
    var isBeyond = semver.ltr(latest, current);

    return !isLatest && !isBeyond;
>>>>>>> 2a89601d
}

// Convenience function to match a "wild" version digit
function isWildDigit(d) {
    return d === '*' || d === 'x';
}

/**
 * Creates a filter function from a given filter string. Supports strings, arrays of strings, or regexes.
 */
function packageNameFilter(filter) {

    var filterPackages;

    // no filter
    if(!filter) {
        filterPackages = _.identity;
    }
    else if(typeof filter === 'string') {
        // RegExp filter
        if(filter[0] === '/' && cint.index(filter,-1) === '/') {
            var regexp = new RegExp(filter.slice(1, filter.length-1));
            filterPackages = regexp.test.bind(regexp);
        }
        // string filter
        else {
            var packages = filter.split(/[\s,]+/);
            filterPackages = _.contains.bind(_, packages);
        }
    }
    // array filter
    else if(Array.isArray(filter)) {
        filterPackages = _.contains.bind(_, filter);
    }
    // raw RegExp
    else if(filter instanceof RegExp) {
        filterPackages = filter.test.bind(filter);
    }
    else {
        throw new Error('Invalid packages filter. Must be a RegExp, array, or comma-or-space-delimited list.');
    }

    // (limit the arity to 1 to avoid passing the value)
    return cint.aritize(filterPackages, 1);
}

/**
 * Upgrade the dependency declarations in the package data
 * @param pkgData The package.json data, as utf8 text
 * @param oldDependencies Object of old dependencies {package: version}
 * @param newDependencies Object of old dependencies {package: version}
 * @returns {string} The updated package data, as utf8 text
 */
function updatePackageData(pkgData, oldDependencies, newDependencies) {
    for (var dependency in newDependencies) {
        var expression = '"' + dependency + '"\\s*:\\s*"' + escapeRegexp(oldDependencies[dependency] + '"');
        var regExp = new RegExp(expression, "g");
        pkgData = pkgData.replace(regExp, '"' + dependency + '": ' + '"' + newDependencies[dependency] + '"');
    }

    return pkgData;
}

/**
 * Get the current dependencies from the package file
 * @param pkg Object with dependencies and/or devDependencies properties
 * @param options.filter List or regex of package names to search
 * @param options.prod
 * @param options.dev
 * @returns Promised {packageName: version} collection
 */
function getCurrentDependencies(pkg, options) {

    pkg = pkg || {};
    options = options || {};

    if(!options.prod && !options.dev) {
        options.prod = options.dev = true;
    }

    var allDependencies = cint.filterObject(_.merge({}, 
        options.prod && pkg.dependencies,
        options.dev && pkg.devDependencies
    ), packageNameFilter(options.filter));

    return allDependencies;
}

function getInstalledPackages() {
    return npm.commands.listAsync([], true)
        .then(function (results) {
            var packageList = results.dependencies;
            if (!packageList) {
                throw new Error("Unable to retrieve NPM package list");
            }

            var globalPackages = {};
            for (var package in packageList) {
                if(packageList[package] !== "*") {
                    globalPackages[packageList[package].name] = packageList[package].version;
                }
            }

            return globalPackages;
        });
}

/**
 * Wraps npm.commands.view with some error handling and a nicer output.
 * @param packageName   Name of the package to jquery
 * @param field         Field such as "versions" or "dist-tags.latest" accepted by npm.commands.view (https://docs.npmjs.com/api/view)
 * @Returns info
 */
function npmView(packageName, field) {
    if (!npmIsInitialized) {
        throw new Error("initialize must be called before using the version manager");
    }

    return npm.commands.viewAsync([packageName, field], true)
        .then(function (response) {
            return _.values(response)[0][field];
        });
}

/**
 * Query the latest version of a package
 * @param packageName The name of the package to query
 * @returns version
 */
var getLatestPackageVersion = cint.partialAt(npmView, 1, 'dist-tags.latest');
var getPackageVersions = cint.partialAt(npmView, 1, 'versions');

function getGreatestPackageVersion(packages) {
    return getPackageVersions(packages).then(_.last);
}

/**
 * Get the latest versions from the NPM repository
 * @param packageList   A list of package names to query
 * @param options       Options. Default: { versionTarget: 'latest' }. You may also specify { versionTarge: 'greatest' }
 * @returns             Promised {packageName: version} collection
 */
function getLatestVersions(packageList, options) {

    options = options || {};

    // configure registry
    if (options.registry) {
        npm.config.set('registry', options.registry);
    }

    // validate options.versionTarget
    options.versionTarget = options.versionTarget || 'latest';

    // determine the getPackageVersions function from options.versionTarget
    switch(options.versionTarget) {
        case('latest'):
            getPackageVersion = getLatestPackageVersion;
            break;
        case('greatest'):
            getPackageVersion = getGreatestPackageVersion;
            break;
        default:
            var supportedVersionTargets = ['latest', 'greatest'];
            return Promise.reject('Unsupported versionTarget: ' + options.versionTarget + '. Supported version targets are: ' + supportedVersionTargets);
    }

    // TODO: It would be better here to create an object of promised versions, keyed by the package name, instead of an array. This should make the final _.pick unnecessary and subsequently allow the whole PromiseInspection logic to be generalized

    return Promise.settle(packageList.map(getPackageVersion))
        // convert the array of versions to a nicer object keyed by package name
        .then(function (versions) {
            return Promise.map(versions, function(version) {
                if(version.isRejected()) {
                    var reason = version.reason();
                    if(reason.statusCode === 404) {
                        return null;
                    }
                    else {
                        throw reason;
                    }
                }
                else {
                    return version.value();
                }
            });
        })
        .then(function(versions) {
            return cint.toObject(versions, function (version, i) {
                return cint.keyValue(packageList[i], version);
            });
        })
        .then(_.partialRight(_.pick, _.identity))
}

/** 
 * Given a dependencies collection, returns whether the user prefers ^, ~, .*, or .x (simply counts the greatest number of occurences).
 */
function getPreferredWildcard(dependencies) {

    // group the dependencies by wildcard
    var groups = _.groupBy(_.values(dependencies), function(dep) {
        return _.find(WILDCARDS, function(wildcard) {
            return dep.indexOf(wildcard) > -1;
        }) || DEFAULT_WILDCARD;
    });

    // convert to an array of objects that can be sorted
    var arrOfGroups = cint.toArray(groups, function(wildcard, instances) {
        return {
            wildcard: wildcard,
            instances: instances
        };
    });

    // reverse sort the groups so that the wildcard with the most appearances is at the head, then return it.
    var sorted = _.sortBy(arrOfGroups, function(wildcardObject) {
        return -wildcardObject.instances.length;
    });
    
    return sorted[0].wildcard;
}

/**
 * Initialize the version manager
 * @returns 
 */
function initialize(global) {

    return npm.loadAsync({silent: true, global: global})
        .then(function () { 
            rawPromisify(npm.commands);
            return npmIsInitialized = true; 
        });
}

//
// Helper functions
//

function escapeRegexp(s) {
    return s.replace(/[-\/\\^$*+?.()|[\]{}]/g, '\\$&'); // Thanks Stack Overflow!
}

//
// API
//

exports.initialize = initialize;
exports.upgradeDependencyDeclaration = upgradeDependencyDeclaration;
exports.getCurrentDependencies = getCurrentDependencies;
exports.getLatestVersions = getLatestVersions;
exports.getLatestPackageVersion = getLatestPackageVersion;
exports.getGreatestPackageVersion = getGreatestPackageVersion;
exports.getPreferredWildcard = getPreferredWildcard;
exports.isUpgradeable = isUpgradeable;
exports.upgradeDependencies = upgradeDependencies;
exports.updatePackageData = updatePackageData;
exports.getInstalledPackages = getInstalledPackages;<|MERGE_RESOLUTION|>--- conflicted
+++ resolved
@@ -148,23 +148,12 @@
 // Determines if the given version (range) should be upgraded to the latest (i.e. it is valid, it does not currently satisfy the latest, and it is not beyond the latest)
 function isUpgradeable(current, latest) {
 
-<<<<<<< HEAD
     // make sure it is a valid range
     // not upgradeable if the latest version satisfies the current range
     // not upgradeable if the specified version is newer than the latest (indicating a prerelease version)
     return !!semver.validRange(current) &&
         !semver.satisfies(latest, current)   
         && !semver.ltr(latest, current);
-=======
-    if(!semver.validRange(current)) {
-        return false;
-    }
-
-    var isLatest = semver.satisfies(latest, current);
-    var isBeyond = semver.ltr(latest, current);
-
-    return !isLatest && !isBeyond;
->>>>>>> 2a89601d
 }
 
 // Convenience function to match a "wild" version digit
@@ -415,12 +404,12 @@
 
 exports.initialize = initialize;
 exports.upgradeDependencyDeclaration = upgradeDependencyDeclaration;
+exports.updatePackageData = updatePackageData;
 exports.getCurrentDependencies = getCurrentDependencies;
-exports.getLatestVersions = getLatestVersions;
+exports.upgradeDependencies = upgradeDependencies;
+exports.getInstalledPackages = getInstalledPackages;
 exports.getLatestPackageVersion = getLatestPackageVersion;
 exports.getGreatestPackageVersion = getGreatestPackageVersion;
-exports.getPreferredWildcard = getPreferredWildcard;
+exports.getLatestVersions = getLatestVersions;
 exports.isUpgradeable = isUpgradeable;
-exports.upgradeDependencies = upgradeDependencies;
-exports.updatePackageData = updatePackageData;
-exports.getInstalledPackages = getInstalledPackages;+exports.getPreferredWildcard = getPreferredWildcard;
--- conflicted
+++ resolved
@@ -8,21 +8,12 @@
  * So we have to do it manually.
  */
 function rawPromisify(obj) {
-<<<<<<< HEAD
     _.each(obj, (method, name) => {
-        obj[name + 'Async'] = function () {
-            var args = [].slice.call(arguments);
-            var that = this;
-            return new Promise((resolve, reject) => {
-                args.push((err, results) => {
-=======
-    _.each(obj, function (method, name) {
         obj[`${name}Async`] = function () {
             const args = [].slice.call(arguments);
             const that = this;
-            return new Promise(function (resolve, reject) {
-                args.push(function (err, results) {
->>>>>>> 6c89bf8c
+            return new Promise((resolve, reject) => {
+                args.push((err, results) => {
                     if (err) {
                         reject(err);
                     } else {

{
  "name": "npm-check-updates",
<<<<<<< HEAD
  "version": "17.0.0-0",
=======
  "version": "16.14.12",
>>>>>>> 2854ed27
  "author": "Tomas Junnonen <tomas1@gmail.com>",
  "license": "Apache-2.0",
  "contributors": [
    "Raine Revere (https://github.com/raineorshine)",
    "Imamuzzaki Abu Salam <imamuzzaki@gmail.com>"
  ],
  "description": "Find newer versions of dependencies than what your package.json allows",
  "keywords": [
    "npm",
    "check",
    "find",
    "discover",
    "updates",
    "upgrades",
    "dependencies",
    "package.json",
    "updater",
    "version",
    "management",
    "ncu",
    "bun",
    "yarn",
    "pnpm"
  ],
  "engines": {
    "node": "^16 < 16.15.1 || >16.15.1",
    "npm": ">=8.12.1"
  },
  "main": "build/src/index.js",
  "scripts": {
    "build": "npm run build:ts && npm run build:options",
    "build:ts": "tsc",
    "build:options": "node build/src/scripts/build-options.js && tsc",
    "lint": "cross-env FORCE_COLOR=1 npm-run-all --parallel --aggregate-output lint:*",
    "lint:lockfile": "lockfile-lint",
    "lint:markdown": "markdownlint \"**/*.md\" --ignore node_modules --ignore build --config .markdownlint.js",
    "lint:src": "eslint --cache --cache-location node_modules/.cache/.eslintcache --ignore-path .gitignore --report-unused-disable-directives .",
    "prepare": "src/scripts/install-hooks && bash test/bun-setup.sh",
    "prepublishOnly": "npm run build",
    "prettier": "prettier . --check",
    "test": "mocha test test/package-managers/*",
    "ncu": "node build/src/bin/cli.js"
  },
  "bin": {
    "npm-check-updates": "build/src/bin/cli.js",
    "ncu": "build/src/bin/cli.js"
  },
  "repository": {
    "type": "git",
    "url": "git+https://github.com/raineorshine/npm-check-updates.git"
  },
  "homepage": "https://github.com/raineorshine/npm-check-updates",
  "bugs": {
    "url": "https://github.com/raineorshine/npm-check-updates/issues"
  },
  "dependencies": {
    "chalk": "^5.3.0",
    "cli-table3": "^0.6.3",
    "commander": "^11.1.0",
    "fast-memoize": "^2.5.2",
    "find-up": "5.0.0",
    "fp-and-or": "^1.0.2",
    "get-stdin": "^8.0.0",
    "globby": "^11.0.4",
    "hosted-git-info": "^5.1.0",
    "ini": "^4.1.1",
    "js-yaml": "^4.1.0",
    "json-parse-helpfulerror": "^1.0.3",
    "jsonlines": "^0.1.1",
    "lodash": "^4.17.21",
    "make-fetch-happen": "^13.0.0",
    "minimatch": "^9.0.3",
    "p-map": "^4.0.0",
    "pacote": "17.0.4",
    "parse-github-url": "^1.0.2",
    "progress": "^2.0.3",
    "prompts-ncu": "^3.0.0",
    "rc-config-loader": "^4.1.3",
    "remote-git-tags": "^3.0.0",
    "rimraf": "^5.0.5",
    "semver": "^7.5.4",
    "semver-utils": "^1.1.4",
    "source-map-support": "^0.5.21",
    "spawn-please": "^2.0.2",
    "strip-ansi": "^7.1.0",
    "strip-json-comments": "^5.0.1",
    "untildify": "^4.0.0",
    "update-notifier": "^7.0.0"
  },
  "devDependencies": {
    "@trivago/prettier-plugin-sort-imports": "^4.2.1",
    "@types/chai": "^4.3.9",
    "@types/chai-as-promised": "^7.1.7",
    "@types/chai-string": "^1.4.4",
    "@types/cli-table": "^0.3.3",
    "@types/hosted-git-info": "^3.0.4",
    "@types/ini": "^1.3.32",
    "@types/js-yaml": "^4.0.8",
    "@types/json-parse-helpfulerror": "^1.0.2",
    "@types/jsonlines": "^0.1.4",
    "@types/lodash": "^4.14.200",
    "@types/make-fetch-happen": "^10.0.3",
    "@types/minimatch": "^5.1.2",
    "@types/mocha": "^10.0.3",
    "@types/node": "^20.8.10",
    "@types/pacote": "^11.1.7",
    "@types/parse-github-url": "^1.0.2",
    "@types/progress": "^2.0.6",
    "@types/prompts": "^2.4.7",
    "@types/remote-git-tags": "^4.0.1",
    "@types/rimraf": "^3.0.2",
    "@types/semver": "^7.5.4",
    "@types/semver-utils": "^1.1.2",
    "@types/sinon": "^17.0.0",
    "@types/update-notifier": "^6.0.6",
    "@typescript-eslint/eslint-plugin": "^6.9.1",
    "@typescript-eslint/parser": "^6.9.1",
    "c8": "^8.0.1",
    "chai": "^4.3.10",
    "chai-as-promised": "^7.1.1",
    "chai-string": "^1.5.0",
    "cross-env": "^7.0.3",
    "eslint": "^8.53.0",
    "eslint-config-prettier": "^9.0.0",
    "eslint-config-raine": "^0.5.0",
    "eslint-config-standard": "^17.1.0",
    "eslint-plugin-import": "^2.29.0",
    "eslint-plugin-jsdoc": "^46.8.2",
    "eslint-plugin-n": "^16.2.0",
    "eslint-plugin-promise": "^6.1.1",
<<<<<<< HEAD
    "husky": "^8.0.3",
    "lockfile-lint": "^4.12.1",
    "markdownlint-cli": "^0.37.0",
=======
    "lockfile-lint": "^4.10.6",
    "markdownlint-cli": "0.34.0",
>>>>>>> 2854ed27
    "mocha": "^10.2.0",
    "npm-run-all": "^4.1.5",
    "prettier": "^3.0.3",
    "should": "^13.2.3",
    "sinon": "^17.0.1",
    "strip-ansi": "^7.1.0",
    "ts-node": "^10.9.1",
    "typescript": "^5.2.2",
    "typescript-json-schema": "^0.57.0",
    "yarn": "^1.22.19"
  },
  "files": [
    "build",
    "!**/test/**"
  ],
  "lockfile-lint": {
    "allowed-schemes": [
      "https:"
    ],
    "allowed-hosts": [
      "npm"
    ],
    "empty-hostname": false,
    "type": "npm ",
    "path": "package-lock.json"
  },
  "mocha": {
    "check-leaks": true,
    "extension": [
      "test.ts"
    ],
    "require": [
      "source-map-support/register",
      "ts-node/register"
    ],
    "timeout": 60000,
    "trace-deprecation": true,
    "trace-warnings": true,
    "use_strict": true
  },
  "c8": {
    "reporter": [
      "html",
      "lcov",
      "text-summary"
    ]
  }
}<|MERGE_RESOLUTION|>--- conflicted
+++ resolved
@@ -1,10 +1,6 @@
 {
   "name": "npm-check-updates",
-<<<<<<< HEAD
   "version": "17.0.0-0",
-=======
-  "version": "16.14.12",
->>>>>>> 2854ed27
   "author": "Tomas Junnonen <tomas1@gmail.com>",
   "license": "Apache-2.0",
   "contributors": [
@@ -135,14 +131,8 @@
     "eslint-plugin-jsdoc": "^46.8.2",
     "eslint-plugin-n": "^16.2.0",
     "eslint-plugin-promise": "^6.1.1",
-<<<<<<< HEAD
-    "husky": "^8.0.3",
     "lockfile-lint": "^4.12.1",
     "markdownlint-cli": "^0.37.0",
-=======
-    "lockfile-lint": "^4.10.6",
-    "markdownlint-cli": "0.34.0",
->>>>>>> 2854ed27
     "mocha": "^10.2.0",
     "npm-run-all": "^4.1.5",
     "prettier": "^3.0.3",

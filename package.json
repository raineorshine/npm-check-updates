{
  "name": "npm-check-updates",
  "version": "17.0.0-0",
  "author": "Tomas Junnonen <tomas1@gmail.com>",
  "license": "Apache-2.0",
  "contributors": [
    "Raine Revere (https://github.com/raineorshine)",
    "Imamuzzaki Abu Salam <imamuzzaki@gmail.com>"
  ],
  "description": "Find newer versions of dependencies than what your package.json allows",
  "keywords": [
    "npm",
    "check",
    "find",
    "discover",
    "updates",
    "upgrades",
    "dependencies",
    "package.json",
    "updater",
    "version",
    "management",
    "ncu",
    "bun",
    "yarn",
    "pnpm"
  ],
  "engines": {
    "node": "^16 < 16.15.1 || >16.15.1",
    "npm": ">=8.12.1"
  },
  "main": "build/src/index.js",
  "scripts": {
    "build": "npm run build:ts && npm run build:options",
    "build:ts": "tsc",
    "build:options": "node build/src/scripts/build-options.js && tsc",
    "lint": "cross-env FORCE_COLOR=1 npm-run-all --parallel --aggregate-output lint:*",
    "lint:lockfile": "lockfile-lint",
    "lint:markdown": "markdownlint \"**/*.md\" --ignore node_modules --ignore build --config .markdownlint.js",
    "lint:src": "eslint --cache --cache-location node_modules/.cache/.eslintcache --ignore-path .gitignore --report-unused-disable-directives .",
    "prepare": "husky install && bash test/bun-setup.sh",
    "prepublishOnly": "npm run build",
    "prettier": "prettier . --check",
    "test": "mocha test test/package-managers/*",
    "ncu": "node build/src/bin/cli.js"
  },
  "bin": {
    "npm-check-updates": "build/src/bin/cli.js",
    "ncu": "build/src/bin/cli.js"
  },
  "repository": {
    "type": "git",
    "url": "git+https://github.com/raineorshine/npm-check-updates.git"
  },
  "homepage": "https://github.com/raineorshine/npm-check-updates",
  "bugs": {
    "url": "https://github.com/raineorshine/npm-check-updates/issues"
  },
  "dependencies": {
    "chalk": "^5.3.0",
    "cli-table3": "^0.6.3",
<<<<<<< HEAD
    "commander": "^11.0.0",
=======
    "commander": "^11.1.0",
>>>>>>> 667516fa
    "fast-memoize": "^2.5.2",
    "find-up": "5.0.0",
    "fp-and-or": "^1.0.2",
    "get-stdin": "^8.0.0",
    "globby": "^11.0.4",
    "hosted-git-info": "^5.1.0",
    "ini": "^4.1.1",
    "js-yaml": "^4.1.0",
    "json-parse-helpfulerror": "^1.0.3",
    "jsonlines": "^0.1.1",
    "lodash": "^4.17.21",
    "make-fetch-happen": "^13.0.0",
    "minimatch": "^9.0.3",
    "p-map": "^4.0.0",
    "pacote": "17.0.4",
    "parse-github-url": "^1.0.2",
    "progress": "^2.0.3",
    "prompts-ncu": "^3.0.0",
    "rc-config-loader": "^4.1.3",
    "remote-git-tags": "^3.0.0",
    "rimraf": "^5.0.5",
    "semver": "^7.5.4",
    "semver-utils": "^1.1.4",
    "source-map-support": "^0.5.21",
    "spawn-please": "^2.0.2",
    "strip-ansi": "^7.1.0",
    "strip-json-comments": "^5.0.1",
    "untildify": "^4.0.0",
    "update-notifier": "^7.0.0"
  },
  "devDependencies": {
    "@trivago/prettier-plugin-sort-imports": "^4.2.1",
    "@types/chai": "^4.3.9",
    "@types/chai-as-promised": "^7.1.7",
    "@types/chai-string": "^1.4.4",
    "@types/cli-table": "^0.3.3",
    "@types/hosted-git-info": "^3.0.4",
    "@types/ini": "^1.3.32",
    "@types/js-yaml": "^4.0.8",
    "@types/json-parse-helpfulerror": "^1.0.2",
    "@types/jsonlines": "^0.1.4",
    "@types/lodash": "^4.14.200",
    "@types/make-fetch-happen": "^10.0.3",
    "@types/minimatch": "^5.1.2",
    "@types/mocha": "^10.0.3",
    "@types/node": "^20.8.10",
    "@types/pacote": "^11.1.7",
    "@types/parse-github-url": "^1.0.2",
    "@types/progress": "^2.0.6",
    "@types/prompts": "^2.4.7",
    "@types/remote-git-tags": "^4.0.1",
    "@types/rimraf": "^3.0.2",
    "@types/semver": "^7.5.4",
    "@types/semver-utils": "^1.1.2",
    "@types/sinon": "^17.0.0",
    "@types/update-notifier": "^6.0.6",
    "@typescript-eslint/eslint-plugin": "^6.9.1",
    "@typescript-eslint/parser": "^6.9.1",
    "c8": "^8.0.1",
    "chai": "^4.3.10",
    "chai-as-promised": "^7.1.1",
    "chai-string": "^1.5.0",
    "cross-env": "^7.0.3",
    "eslint": "^8.53.0",
    "eslint-config-prettier": "^9.0.0",
    "eslint-config-raine": "^0.5.0",
    "eslint-config-standard": "^17.1.0",
    "eslint-plugin-import": "^2.29.0",
    "eslint-plugin-jsdoc": "^46.8.2",
    "eslint-plugin-n": "^16.2.0",
    "eslint-plugin-promise": "^6.1.1",
    "husky": "^8.0.3",
<<<<<<< HEAD
    "lockfile-lint": "^4.10.5",
    "markdownlint-cli": "^0.35.0",
    "mocha": "^10.2.0",
    "npm-run-all": "^4.1.5",
    "prettier": "2.8.8",
    "should": "^13.2.3",
    "sinon": "^15.2.0",
    "strip-ansi": "^7.1.0",
    "ts-node": "^10.9.1",
    "typescript": "^5.1.3",
=======
    "lockfile-lint": "^4.12.1",
    "markdownlint-cli": "^0.37.0",
    "mocha": "^10.2.0",
    "npm-run-all": "^4.1.5",
    "prettier": "^3.0.3",
    "should": "^13.2.3",
    "sinon": "^17.0.1",
    "strip-ansi": "^7.1.0",
    "ts-node": "^10.9.1",
    "typescript": "^5.2.2",
>>>>>>> 667516fa
    "typescript-json-schema": "^0.57.0",
    "yarn": "^1.22.19"
  },
  "files": [
    "build",
    "!**/test/**"
  ],
  "lockfile-lint": {
    "allowed-schemes": [
      "https:"
    ],
    "allowed-hosts": [
      "npm"
    ],
    "empty-hostname": false,
    "type": "npm ",
    "path": "package-lock.json"
  },
  "mocha": {
    "check-leaks": true,
    "extension": [
      "test.ts"
    ],
    "require": [
      "source-map-support/register",
      "ts-node/register"
    ],
    "timeout": 60000,
    "trace-deprecation": true,
    "trace-warnings": true,
    "use_strict": true
  },
  "c8": {
    "reporter": [
      "html",
      "lcov",
      "text-summary"
    ]
  }
}<|MERGE_RESOLUTION|>--- conflicted
+++ resolved
@@ -59,11 +59,7 @@
   "dependencies": {
     "chalk": "^5.3.0",
     "cli-table3": "^0.6.3",
-<<<<<<< HEAD
-    "commander": "^11.0.0",
-=======
     "commander": "^11.1.0",
->>>>>>> 667516fa
     "fast-memoize": "^2.5.2",
     "find-up": "5.0.0",
     "fp-and-or": "^1.0.2",
@@ -136,18 +132,6 @@
     "eslint-plugin-n": "^16.2.0",
     "eslint-plugin-promise": "^6.1.1",
     "husky": "^8.0.3",
-<<<<<<< HEAD
-    "lockfile-lint": "^4.10.5",
-    "markdownlint-cli": "^0.35.0",
-    "mocha": "^10.2.0",
-    "npm-run-all": "^4.1.5",
-    "prettier": "2.8.8",
-    "should": "^13.2.3",
-    "sinon": "^15.2.0",
-    "strip-ansi": "^7.1.0",
-    "ts-node": "^10.9.1",
-    "typescript": "^5.1.3",
-=======
     "lockfile-lint": "^4.12.1",
     "markdownlint-cli": "^0.37.0",
     "mocha": "^10.2.0",
@@ -158,7 +142,6 @@
     "strip-ansi": "^7.1.0",
     "ts-node": "^10.9.1",
     "typescript": "^5.2.2",
->>>>>>> 667516fa
     "typescript-json-schema": "^0.57.0",
     "yarn": "^1.22.19"
   },

--- conflicted
+++ resolved
@@ -20,18 +20,15 @@
     "node": "^18.18.0 || >=20.0.0",
     "npm": ">=8.12.1"
   },
-<<<<<<< HEAD
   "exports": {
     ".": {
-      "import": "./build/src/index.js",
-      "require": "./build/src/index.js"
+      "import": "./build/index.js",
+      "require": "./build/index.js"
     }
   },
   "type": "module",
-=======
   "main": "build/index.js",
   "types": "build/index.d.ts",
->>>>>>> 4a9a34f1
   "scripts": {
     "build": "rimraf build && npm run build:options && vite build",
     "build:options": "vite-node src/scripts/build-options.ts",
@@ -63,43 +60,6 @@
     "jsonparse": "https://github.com/ARitz-Cracker/jsonparse/tree/patch-1",
     "@yarnpkg/parsers": "2.6.0"
   },
-<<<<<<< HEAD
-  "dependencies": {
-    "@typescript-eslint/eslint-plugin": "^7.2.0",
-    "@typescript-eslint/parser": "^7.2.0",
-    "chalk": "^5.3.0",
-    "cli-table3": "^0.6.3",
-    "commander": "^12.0.0",
-    "fast-glob": "^3.3.2",
-    "fast-memoize": "^2.5.2",
-    "find-up": "5.0.0",
-    "fp-and-or": "^1.0.2",
-    "hosted-git-info": "^7.0.1",
-    "ini": "^4.1.2",
-    "js-yaml": "^4.1.0",
-    "json-parse-helpfulerror": "^1.0.3",
-    "jsonlines": "^0.1.1",
-    "lodash-es": "^4.17.21",
-    "make-fetch-happen": "^13.0.0",
-    "p-map": "^4.0.0",
-    "pacote": "17.0.6",
-    "parse-github-url": "^1.0.2",
-    "picomatch": "^4.0.1",
-    "progress": "^2.0.3",
-    "prompts-ncu": "^3.0.0",
-    "rc-config-loader": "^4.1.3",
-    "remote-git-tags": "^3.0.0",
-    "semver": "^7.6.0",
-    "semver-utils": "^1.1.4",
-    "source-map-support": "^0.5.21",
-    "spawn-please": "^3.0.0",
-    "strip-ansi": "^7.1.0",
-    "strip-json-comments": "^5.0.1",
-    "untildify": "^4.0.0",
-    "update-notifier": "^7.0.0"
-  },
-=======
->>>>>>> 4a9a34f1
   "devDependencies": {
     "@trivago/prettier-plugin-sort-imports": "^4.3.0",
     "@types/chai": "^4.3.14",
@@ -152,7 +112,7 @@
     "json-parse-helpfulerror": "^1.0.3",
     "jsonlines": "^0.1.1",
     "lockfile-lint": "^4.13.2",
-    "lodash": "^4.17.21",
+    "lodash-es": "^4.17.21",
     "make-fetch-happen": "^13.0.0",
     "markdownlint-cli": "^0.39.0",
     "mocha": "^10.4.0",
@@ -171,12 +131,8 @@
     "semver": "^7.6.0",
     "semver-utils": "^1.1.4",
     "should": "^13.2.3",
-<<<<<<< HEAD
-=======
-    "sinon": "^17.0.1",
     "source-map-support": "^0.5.21",
     "spawn-please": "^3.0.0",
->>>>>>> 4a9a34f1
     "strip-ansi": "^7.1.0",
     "strip-json-comments": "^5.0.1",
     "ts-node": "^10.9.2",

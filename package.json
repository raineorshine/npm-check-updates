{
  "name": "npm-check-updates",
  "version": "17.0.0-0",
  "author": "Tomas Junnonen <tomas1@gmail.com>",
  "license": "Apache-2.0",
  "contributors": [
    "Raine Revere (https://github.com/raineorshine)",
    "Imamuzzaki Abu Salam <imamuzzaki@gmail.com>"
  ],
  "description": "Find newer versions of dependencies than what your package.json allows",
  "keywords": [
    "npm",
    "check",
    "find",
    "discover",
    "updates",
    "upgrades",
    "dependencies",
    "package.json",
    "updater",
    "version",
    "management",
    "ncu",
    "bun",
    "yarn",
    "pnpm"
  ],
  "engines": {
    "node": "^16 < 16.15.1 || >16.15.1",
    "npm": ">=8.12.1"
  },
  "main": "build/src/index.js",
  "scripts": {
    "build": "npm run build:ts && npm run build:options",
    "build:ts": "tsc",
    "build:options": "node build/src/scripts/build-options.js && tsc",
    "lint": "cross-env FORCE_COLOR=1 npm-run-all --parallel --aggregate-output lint:*",
    "lint:lockfile": "lockfile-lint",
    "lint:markdown": "markdownlint \"**/*.md\" --ignore node_modules --ignore build --config .markdownlint.js",
    "lint:src": "eslint --cache --cache-location node_modules/.cache/.eslintcache --ignore-path .gitignore --report-unused-disable-directives .",
<<<<<<< HEAD
    "prepare": "src/scripts/install-hooks && bash test/bun-setup.sh",
=======
    "prepare": "src/scripts/install-hooks && test/bun-setup.sh",
>>>>>>> 4ab2c9d1
    "prepublishOnly": "npm run build",
    "prettier": "prettier . --check",
    "test": "mocha test test/package-managers/*",
    "ncu": "node build/src/bin/cli.js"
  },
  "bin": {
    "npm-check-updates": "build/src/bin/cli.js",
    "ncu": "build/src/bin/cli.js"
  },
  "repository": {
    "type": "git",
    "url": "git+https://github.com/raineorshine/npm-check-updates.git"
  },
  "homepage": "https://github.com/raineorshine/npm-check-updates",
  "bugs": {
    "url": "https://github.com/raineorshine/npm-check-updates/issues"
  },
  "overrides": {
    "@yarnpkg/parsers": "2.6.0"
  },
  "dependencies": {
    "chalk": "^5.3.0",
    "cli-table3": "^0.6.3",
    "commander": "^11.1.0",
    "fast-memoize": "^2.5.2",
    "find-up": "5.0.0",
    "fp-and-or": "^1.0.2",
    "get-stdin": "^8.0.0",
    "globby": "^11.0.4",
    "hosted-git-info": "^5.1.0",
    "ini": "^4.1.1",
    "js-yaml": "^4.1.0",
    "json-parse-helpfulerror": "^1.0.3",
    "jsonlines": "^0.1.1",
    "lodash": "^4.17.21",
    "make-fetch-happen": "^13.0.0",
    "minimatch": "^9.0.3",
    "p-map": "^4.0.0",
    "pacote": "17.0.4",
    "parse-github-url": "^1.0.2",
    "progress": "^2.0.3",
    "prompts-ncu": "^3.0.0",
    "rc-config-loader": "^4.1.3",
    "remote-git-tags": "^3.0.0",
    "rimraf": "^5.0.5",
    "semver": "^7.5.4",
    "semver-utils": "^1.1.4",
    "source-map-support": "^0.5.21",
    "spawn-please": "^2.0.2",
    "strip-ansi": "^7.1.0",
    "strip-json-comments": "^5.0.1",
    "untildify": "^4.0.0",
    "update-notifier": "^6.0.2"
  },
  "devDependencies": {
    "@trivago/prettier-plugin-sort-imports": "^4.2.1",
    "@types/chai": "^4.3.9",
    "@types/chai-as-promised": "^7.1.7",
    "@types/chai-string": "^1.4.4",
    "@types/cli-table": "^0.3.3",
    "@types/hosted-git-info": "^3.0.4",
    "@types/ini": "^1.3.32",
    "@types/js-yaml": "^4.0.8",
    "@types/json-parse-helpfulerror": "^1.0.2",
    "@types/jsonlines": "^0.1.4",
    "@types/lodash": "^4.14.200",
    "@types/make-fetch-happen": "^10.0.3",
    "@types/minimatch": "^5.1.2",
    "@types/mocha": "^10.0.3",
    "@types/node": "^20.8.10",
    "@types/pacote": "^11.1.7",
    "@types/parse-github-url": "^1.0.2",
    "@types/progress": "^2.0.6",
    "@types/prompts": "^2.4.7",
    "@types/remote-git-tags": "^4.0.1",
    "@types/rimraf": "^3.0.2",
    "@types/semver": "^7.5.4",
    "@types/semver-utils": "^1.1.2",
    "@types/sinon": "^17.0.0",
    "@types/update-notifier": "^6.0.6",
    "@typescript-eslint/eslint-plugin": "^6.9.1",
    "@typescript-eslint/parser": "^6.9.1",
    "c8": "^8.0.1",
    "chai": "^4.3.10",
    "chai-as-promised": "^7.1.1",
    "chai-string": "^1.5.0",
    "cross-env": "^7.0.3",
    "eslint": "^8.53.0",
    "eslint-config-prettier": "^9.0.0",
    "eslint-config-raine": "^0.5.0",
    "eslint-config-standard": "^17.1.0",
    "eslint-plugin-import": "^2.29.0",
    "eslint-plugin-jsdoc": "^46.8.2",
    "eslint-plugin-n": "^16.2.0",
    "eslint-plugin-promise": "^6.1.1",
<<<<<<< HEAD
    "lockfile-lint": "^4.12.1",
    "markdownlint-cli": "^0.37.0",
=======
    "lockfile-lint": "^4.10.6",
    "markdownlint-cli": "0.34.0",
>>>>>>> 4ab2c9d1
    "mocha": "^10.2.0",
    "npm-run-all": "^4.1.5",
    "prettier": "^3.0.3",
    "should": "^13.2.3",
    "sinon": "^17.0.1",
    "strip-ansi": "^7.1.0",
    "ts-node": "^10.9.1",
    "typescript": "^5.2.2",
    "typescript-json-schema": "^0.57.0",
    "yarn": "^1.22.19"
  },
  "files": [
    "build",
    "!**/test/**"
  ],
  "lockfile-lint": {
    "allowed-schemes": [
      "https:"
    ],
    "allowed-hosts": [
      "npm"
    ],
    "empty-hostname": false,
    "type": "npm ",
    "path": "package-lock.json"
  },
  "mocha": {
    "check-leaks": true,
    "extension": [
      "test.ts"
    ],
    "require": [
      "source-map-support/register",
      "ts-node/register"
    ],
    "timeout": 60000,
    "trace-deprecation": true,
    "trace-warnings": true,
    "use_strict": true
  },
  "c8": {
    "reporter": [
      "html",
      "lcov",
      "text-summary"
    ]
  }
}<|MERGE_RESOLUTION|>--- conflicted
+++ resolved
@@ -38,11 +38,7 @@
     "lint:lockfile": "lockfile-lint",
     "lint:markdown": "markdownlint \"**/*.md\" --ignore node_modules --ignore build --config .markdownlint.js",
     "lint:src": "eslint --cache --cache-location node_modules/.cache/.eslintcache --ignore-path .gitignore --report-unused-disable-directives .",
-<<<<<<< HEAD
-    "prepare": "src/scripts/install-hooks && bash test/bun-setup.sh",
-=======
     "prepare": "src/scripts/install-hooks && test/bun-setup.sh",
->>>>>>> 4ab2c9d1
     "prepublishOnly": "npm run build",
     "prettier": "prettier . --check",
     "test": "mocha test test/package-managers/*",
@@ -138,13 +134,8 @@
     "eslint-plugin-jsdoc": "^46.8.2",
     "eslint-plugin-n": "^16.2.0",
     "eslint-plugin-promise": "^6.1.1",
-<<<<<<< HEAD
     "lockfile-lint": "^4.12.1",
     "markdownlint-cli": "^0.37.0",
-=======
-    "lockfile-lint": "^4.10.6",
-    "markdownlint-cli": "0.34.0",
->>>>>>> 4ab2c9d1
     "mocha": "^10.2.0",
     "npm-run-all": "^4.1.5",
     "prettier": "^3.0.3",

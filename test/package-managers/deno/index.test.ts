import fs from 'fs/promises'
import jph from 'json-parse-helpfulerror'
import os from 'os'
import path from 'path'
import spawn from 'spawn-please'
import { fileURLToPath } from 'url'
import chaiSetup from '../../helpers/chaiSetup.js'

chaiSetup()

<<<<<<< HEAD
const __dirname = path.dirname(fileURLToPath(import.meta.url))
const bin = path.join(__dirname, '../../../build/src/bin/cli.js')
=======
const bin = path.join(__dirname, '../../../build/cli.js')
>>>>>>> 4a9a34f1

describe('deno', async function () {
  it('handle import map', async () => {
    const tempDir = await fs.mkdtemp(path.join(os.tmpdir(), 'npm-check-updates-'))
    const pkgFile = path.join(tempDir, 'deno.json')
    const pkg = {
      imports: {
        'ncu-test-v2': 'npm:ncu-test-v2@1.0.0',
      },
    }
    await fs.writeFile(pkgFile, JSON.stringify(pkg))
    try {
      const { stdout } = await spawn(
        'node',
        [bin, '--jsonUpgraded', '--packageManager', 'deno', '--packageFile', pkgFile],
        undefined,
      )
      const pkg = jph.parse(stdout)
      pkg.should.have.property('ncu-test-v2')
    } finally {
      await fs.rm(tempDir, { recursive: true, force: true })
    }
  })

  it('auto detect deno.json', async () => {
    const tempDir = await fs.mkdtemp(path.join(os.tmpdir(), 'npm-check-updates-'))
    const pkgFile = path.join(tempDir, 'deno.json')
    const pkg = {
      imports: {
        'ncu-test-v2': 'npm:ncu-test-v2@1.0.0',
      },
    }
    await fs.writeFile(pkgFile, JSON.stringify(pkg))
    try {
      const { stdout } = await spawn('node', [bin, '--jsonUpgraded'], undefined, {
        cwd: tempDir,
      })
      const pkg = jph.parse(stdout)
      pkg.should.have.property('ncu-test-v2')
    } finally {
      await fs.rm(tempDir, { recursive: true, force: true })
    }
  })

  it('rewrite deno.json', async () => {
    const tempDir = await fs.mkdtemp(path.join(os.tmpdir(), 'npm-check-updates-'))
    const pkgFile = path.join(tempDir, 'deno.json')
    const pkg = {
      imports: {
        'ncu-test-v2': 'npm:ncu-test-v2@1.0.0',
      },
    }
    await fs.writeFile(pkgFile, JSON.stringify(pkg))
    try {
      await spawn('node', [bin, '-u'], undefined, { cwd: tempDir })
      const pkgDataNew = await fs.readFile(pkgFile, 'utf-8')
      const pkg = jph.parse(pkgDataNew)
      pkg.should.deep.equal({
        imports: {
          'ncu-test-v2': 'npm:ncu-test-v2@2.0.0',
        },
      })
    } finally {
      await fs.rm(tempDir, { recursive: true, force: true })
    }
  })

  it('auto detect deno.jsonc', async () => {
    const tempDir = await fs.mkdtemp(path.join(os.tmpdir(), 'npm-check-updates-'))
    const pkgFile = path.join(tempDir, 'deno.jsonc')
    const pkgString = `{
  "imports": {
    // this comment should be ignored in a jsonc file
    "ncu-test-v2": "npm:ncu-test-v2@1.0.0"
  }
}`
    await fs.writeFile(pkgFile, pkgString)
    try {
      const { stdout } = await spawn('node', [bin, '--jsonUpgraded'], undefined, {
        cwd: tempDir,
      })
      const pkg = jph.parse(stdout)
      pkg.should.have.property('ncu-test-v2')
    } finally {
      await fs.rm(tempDir, { recursive: true, force: true })
    }
  })

  it('rewrite deno.jsonc', async () => {
    const tempDir = await fs.mkdtemp(path.join(os.tmpdir(), 'npm-check-updates-'))
    const pkgFile = path.join(tempDir, 'deno.jsonc')
    const pkg = {
      imports: {
        'ncu-test-v2': 'npm:ncu-test-v2@1.0.0',
      },
    }
    await fs.writeFile(pkgFile, JSON.stringify(pkg))
    try {
      await spawn('node', [bin, '-u'], undefined, { cwd: tempDir })
      const pkgDataNew = await fs.readFile(pkgFile, 'utf-8')
      const pkg = jph.parse(pkgDataNew)
      pkg.should.deep.equal({
        imports: {
          'ncu-test-v2': 'npm:ncu-test-v2@2.0.0',
        },
      })
    } finally {
      await fs.rm(tempDir, { recursive: true, force: true })
    }
  })
})<|MERGE_RESOLUTION|>--- conflicted
+++ resolved
@@ -1,19 +1,15 @@
-import fs from 'fs/promises'
 import jph from 'json-parse-helpfulerror'
-import os from 'os'
-import path from 'path'
+import fs from 'node:fs/promises'
+import os from 'node:os'
+import path from 'node:path'
+import { fileURLToPath } from 'node:url'
 import spawn from 'spawn-please'
-import { fileURLToPath } from 'url'
 import chaiSetup from '../../helpers/chaiSetup.js'
 
 chaiSetup()
 
-<<<<<<< HEAD
 const __dirname = path.dirname(fileURLToPath(import.meta.url))
-const bin = path.join(__dirname, '../../../build/src/bin/cli.js')
-=======
 const bin = path.join(__dirname, '../../../build/cli.js')
->>>>>>> 4a9a34f1
 
 describe('deno', async function () {
   it('handle import map', async () => {

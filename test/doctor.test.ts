import chai from 'chai'
import chaiAsPromised from 'chai-as-promised'
import chaiString from 'chai-string'
import fs from 'fs/promises'
import os from 'os'
import path from 'path'
import { rimraf } from 'rimraf'
import spawn from 'spawn-please'
import { cliOptionsMap } from '../src/cli-options'
import { chalkInit } from '../src/lib/chalk'
<<<<<<< HEAD
import { PackageManagerName } from '../src/types/PackageManagerName'
=======
import stubNpmView from './helpers/stubNpmView'
>>>>>>> ce4cd12e

chai.should()
chai.use(chaiAsPromised)
chai.use(chaiString)

process.env.NCU_TESTS = 'true'

const bin = path.join(__dirname, '../build/src/bin/cli.js')
const doctorTests = path.join(__dirname, 'test-data/doctor')

const mockNpmVersions = {
  emitter20: '2.0.0',
  'ncu-test-return-version': '2.0.0',
  'ncu-test-tag': '1.1.0',
  'ncu-test-v2': '2.0.0',
}

/** Run the ncu CLI. */
const ncu = (args: string[], options?: Record<string, unknown>) => spawn('node', [bin, ...args], options)

/** Assertions for npm or yarn when tests pass. */
const testPass = ({ packageManager }: { packageManager: PackageManagerName }) => {
  it('upgrade dependencies when tests pass', async function () {
    // use dynamic import for ESM module
    const { default: stripAnsi } = await import('strip-ansi')
    const cwd = path.join(doctorTests, 'pass')
    const pkgPath = path.join(cwd, 'package.json')
    const nodeModulesPath = path.join(cwd, 'node_modules')
    const lockfilePath = path.join(
      cwd,
      packageManager === 'yarn'
        ? 'yarn.lock'
        : packageManager === 'pnpm'
        ? 'pnpm-lock.yaml'
        : packageManager === 'bun'
        ? 'bun.lockb'
        : 'package-lock.json',
    )
    const pkgOriginal = await fs.readFile(path.join(cwd, 'package.json'), 'utf-8')
    let stdout = ''
    let stderr = ''

    // touch yarn.lock
    // yarn.lock is necessary otherwise yarn sees the package.json in the npm-check-updates directory and throws an error.
    if (packageManager === 'yarn') {
      await fs.writeFile(lockfilePath, '')
    }

    try {
      // explicitly set packageManager to avoid auto yarn detection
      await ncu(['--doctor', '-u', '-p', packageManager], {
        cwd,
        stdout: function (data: string) {
          stdout += data
        },
        stderr: function (data: string) {
          stderr += data
        },
      })
    } catch (e) {}

    const pkgUpgraded = await fs.readFile(pkgPath, 'utf-8')

    // cleanup before assertions in case they fail
    await fs.writeFile(pkgPath, pkgOriginal)
    rimraf.sync(nodeModulesPath)
    rimraf.sync(lockfilePath)

    // delete yarn cache
    if (packageManager === 'yarn') {
      rimraf.sync(path.join(cwd, '.yarn'))
      rimraf.sync(path.join(cwd, '.pnp.js'))
    }

    // stdout should include normal output
    stderr.should.equal('')
    stripAnsi(stdout).should.containIgnoreCase('Tests pass')
    stripAnsi(stdout).should.containIgnoreCase('ncu-test-v2  ~1.0.0  →  ~2.0.0')

    // stderr should include first failing upgrade
    stderr.should.equal('')

    // package file should include upgrades
    pkgUpgraded.should.containIgnoreCase('"ncu-test-v2": "~2.0.0"')
  })
}

/** Assertions for npm or yarn when tests fail. */
<<<<<<< HEAD
const testFail = ({ packageManager }: { packageManager: PackageManagerName }) => {
  it('identify broken upgrade', async function () {
=======
const testFail = ({ packageManager }: { packageManager: string }) => {
  it('identify broken upgrad', async function () {
>>>>>>> ce4cd12e
    const cwd = path.join(doctorTests, 'fail')
    const pkgPath = path.join(cwd, 'package.json')
    const nodeModulesPath = path.join(cwd, 'node_modules')
    const lockfilePath = path.join(
      cwd,
      packageManager === 'yarn'
        ? 'yarn.lock'
        : packageManager === 'pnpm'
        ? 'pnpm-lock.yaml'
        : packageManager === 'bun'
        ? 'bun.lockb'
        : 'package-lock.json',
    )
    const pkgOriginal = await fs.readFile(path.join(cwd, 'package.json'), 'utf-8')
    let stdout = ''
    let stderr = ''
    let pkgUpgraded

    // touch yarn.lock (see fail/README)
    if (packageManager === 'yarn') {
      await fs.writeFile(lockfilePath, '')
    }

    try {
      // explicitly set packageManager to avoid auto yarn detection
      await ncu(['--doctor', '-u', '-p', packageManager], {
        cwd,
        stdout: function (data: string) {
          stdout += data
        },
        stderr: function (data: string) {
          stderr += data
        },
      })
    } finally {
      pkgUpgraded = await fs.readFile(pkgPath, 'utf-8')
      await fs.writeFile(pkgPath, pkgOriginal)
      rimraf.sync(nodeModulesPath)
      rimraf.sync(lockfilePath)

      // delete yarn cache
      if (packageManager === 'yarn') {
        rimraf.sync(path.join(cwd, '.yarn'))
        rimraf.sync(path.join(cwd, '.pnp.js'))
      }
    }

    // stdout should include successful upgrades
    stdout.should.containIgnoreCase('ncu-test-v2 ~1.0.0 →')
    stdout.should.not.include('ncu-test-return-version ~1.0.0 →')
    stdout.should.containIgnoreCase('emitter20 1.0.0 →')

    // stderr should include first failing upgrade
    stderr.should.containIgnoreCase('Breaks with v2.x')
    stderr.should.not.include('ncu-test-v2 ~1.0.0 →')
    stderr.should.containIgnoreCase('ncu-test-return-version ~1.0.0 →')
    stderr.should.not.include('emitter20 1.0.0 →')

    // package file should only include successful upgrades
    pkgUpgraded.should.containIgnoreCase('"ncu-test-v2": "~2.0.0"')
    pkgUpgraded.should.containIgnoreCase('"ncu-test-return-version": "~1.0.0"')
    pkgUpgraded.should.not.include('"emitter20": "1.0.0"')
  })
}

describe('doctor', function () {
  // 3 min timeout
  this.timeout(3 * 60 * 1000)

  let stub: { restore: () => void }
  before(() => (stub = stubNpmView(mockNpmVersions, { spawn: true })))
  after(() => stub.restore())

  describe('npm', () => {
    it('print instructions when -u is not specified', async () => {
      await chalkInit()
      const { default: stripAnsi } = await import('strip-ansi')
      const cwd = path.join(doctorTests, 'nopackagefile')
      const output = await ncu(['--doctor'], { cwd })
      return stripAnsi(output).should.equal(
        `Usage: ncu --doctor\n\n${stripAnsi(
          (cliOptionsMap.doctor.help as (options: { markdown: boolean }) => string)({ markdown: false }),
        )}\n`,
      )
    })

    it('throw an error if there is no package file', async () => {
      const cwd = path.join(doctorTests, 'nopackagefile')
      return ncu(['--doctor', '-u'], { cwd }).should.eventually.be.rejectedWith('Missing or invalid package.json')
    })

    it('throw an error if there is no test script', async () => {
      const cwd = path.join(doctorTests, 'notestscript')
      return ncu(['--doctor', '-u'], { cwd }).should.eventually.be.rejectedWith('No npm "test" script')
    })

    it('throw an error if --packageData or --packageFile are supplied', async () => {
      return Promise.all([
        ncu(['--doctor', '-u', '--packageFile', 'package.json']).should.eventually.be.rejectedWith(
          '--packageData and --packageFile are not allowed with --doctor',
        ),
        ncu(['--doctor', '-u', '--packageData', '{}']).should.eventually.be.rejectedWith(
          '--packageData and --packageFile are not allowed with --doctor',
        ),
      ])
    })

    testPass({ packageManager: 'npm' })
    testFail({ packageManager: 'npm' })

    it('pass through options', async function () {
      // use dynamic import for ESM module
      const { default: stripAnsi } = await import('strip-ansi')
      const cwd = path.join(doctorTests, 'options')
      const pkgPath = path.join(cwd, 'package.json')
      const lockfilePath = path.join(cwd, 'package-lock.json')
      const nodeModulesPath = path.join(cwd, 'node_modules')
      const pkgOriginal = await fs.readFile(path.join(cwd, 'package.json'), 'utf-8')
      let stdout = ''
      let stderr = ''

      try {
        // check only ncu-test-v2 (excluding ncu-return-version)
        await ncu(['--doctor', '-u', '--filter', 'ncu-test-v2'], {
          cwd,
          stdout: function (data: string) {
            stdout += data
          },
          stderr: function (data: string) {
            stderr += data
          },
        })
      } catch (e) {}

      const pkgUpgraded = await fs.readFile(pkgPath, 'utf-8')

      // cleanup before assertions in case they fail
      await fs.writeFile(pkgPath, pkgOriginal)
      rimraf.sync(lockfilePath)
      rimraf.sync(nodeModulesPath)

      // stderr should be empty
      stderr.should.equal('')

      // stdout should include normal output
      stripAnsi(stdout).should.containIgnoreCase('Tests pass')
      stripAnsi(stdout).should.containIgnoreCase('ncu-test-v2  ~1.0.0  →  ~2.0.0')

      // package file should include upgrades
      pkgUpgraded.should.containIgnoreCase('"ncu-test-v2": "~2.0.0"')
    })

    it('custom install script with --doctorInstall', async function () {
      // use dynamic import for ESM module
      const { default: stripAnsi } = await import('strip-ansi')
      const cwd = path.join(doctorTests, 'custominstall')
      const pkgPath = path.join(cwd, 'package.json')
      const lockfilePath = path.join(cwd, 'package-lock.json')
      const nodeModulesPath = path.join(cwd, 'node_modules')
      const pkgOriginal = await fs.readFile(path.join(cwd, 'package.json'), 'utf-8')
      const npmCmd = process.platform === 'win32' ? 'npm.cmd' : 'npm'
      let stdout = ''
      let stderr = ''

      try {
        await ncu(['--doctor', '-u', '--doctorInstall', npmCmd + ' run myinstall'], {
          cwd,
          stdout: function (data: string) {
            stdout += data
          },
          stderr: function (data: string) {
            stderr += data
          },
        })
      } catch (e) {}

      const pkgUpgraded = await fs.readFile(pkgPath, 'utf-8')

      // cleanup before assertions in case they fail
      await fs.writeFile(pkgPath, pkgOriginal)
      rimraf.sync(lockfilePath)
      rimraf.sync(nodeModulesPath)

      // stderr should be empty
      stderr.should.equal('')

      // stdout should include normal output
      stripAnsi(stdout).should.containIgnoreCase('Tests pass')

      // package file should include upgrades
      pkgUpgraded.should.containIgnoreCase('"ncu-test-v2": "~2.0.0"')
    })

    it('custom test script with --doctorTest', async function () {
      // use dynamic import for ESM module
      const { default: stripAnsi } = await import('strip-ansi')
      const cwd = path.join(doctorTests, 'customtest')
      const pkgPath = path.join(cwd, 'package.json')
      const lockfilePath = path.join(cwd, 'package-lock.json')
      const nodeModulesPath = path.join(cwd, 'node_modules')
      const pkgOriginal = await fs.readFile(path.join(cwd, 'package.json'), 'utf-8')
      const npmCmd = process.platform === 'win32' ? 'npm.cmd' : 'npm'
      let stdout = ''
      let stderr = ''

      try {
        await ncu(['--doctor', '-u', '--doctorTest', npmCmd + ' run mytest'], {
          cwd,
          stdout: function (data: string) {
            stdout += data
          },
          stderr: function (data: string) {
            stderr += data
          },
        })
      } catch (e) {}

      const pkgUpgraded = await fs.readFile(pkgPath, 'utf-8')

      // cleanup before assertions in case they fail
      await fs.writeFile(pkgPath, pkgOriginal)
      rimraf.sync(lockfilePath)
      rimraf.sync(nodeModulesPath)

      // stderr should be empty
      stderr.should.equal('')

      // stdout should include normal output
      stripAnsi(stdout).should.containIgnoreCase('Tests pass')

      // package file should include upgrades
      pkgUpgraded.should.containIgnoreCase('"ncu-test-v2": "~2.0.0"')
    })

    it('custom test script with --doctorTest command that includes spaced words wrapped in quotes', async function () {
      // use dynamic import for ESM module
      const { default: stripAnsi } = await import('strip-ansi')
      const cwd = path.join(doctorTests, 'customtest2')
      const pkgPath = path.join(cwd, 'package.json')
      const lockfilePath = path.join(cwd, 'package-lock.json')
      const nodeModulesPath = path.join(cwd, 'node_modules')
      const echoPath = path.join(cwd, 'echo.js')
      const pkgOriginal = await fs.readFile(path.join(cwd, 'package.json'), 'utf-8')
      let stdout = ''
      let stderr = ''

      try {
        await ncu(['--doctor', '-u', '--doctorTest', `node ${echoPath} '123 456'`], {
          cwd,
          stdout: function (data: string) {
            stdout += data
          },
          stderr: function (data: string) {
            stderr += data
          },
        })
      } catch (e) {}

      const pkgUpgraded = await fs.readFile(pkgPath, 'utf-8')

      // cleanup before assertions in case they fail
      await fs.writeFile(pkgPath, pkgOriginal)
      rimraf.sync(lockfilePath)
      rimraf.sync(nodeModulesPath)

      // stderr should be empty
      stderr.should.equal('')

      // stdout should include expected output
      stripAnsi(stdout).should.contain("'123 456'")

      // package file should include upgrades
      pkgUpgraded.should.containIgnoreCase('"ncu-test-v2": "~2.0.0"')
    })

    it('handle failed prepare script', async () => {
      const tempDir = await fs.mkdtemp(path.join(os.tmpdir(), 'npm-check-updates-'))
      const pkgPath = path.join(tempDir, 'package.json')
      await fs.mkdtemp(path.join(os.tmpdir(), 'npm-check-updates-'))

      // package.json
      await fs.writeFile(
        pkgPath,
        JSON.stringify({
          scripts: {
            prepare: 'node prepare.js',
            test: 'echo "No tests"',
          },
          dependencies: {
            'ncu-test-v2': '1.0.0',
            'ncu-test-tag': '1.0.0',
          },
        }),
        'utf-8',
      )

      // prepare.js
      // A script that fails if ncu-test-v2 is not at 1.0.0.
      // This is an arbitrary fail condition used to test that doctor mode still works when the npm prepare script fails.
      await fs.writeFile(
        path.join(tempDir, 'prepare.js'),
        `const ncuTestPkg = require('./node_modules/ncu-test-v2/package.json')

if (ncuTestPkg.version === '1.0.0') {
  console.log('done')
  process.exit(0)
}
else {
  console.error('failed')
  process.exit(1)
}`,
        'utf-8',
      )

      let stdout = ''
      let stderr = ''
      let pkgUpgraded

      try {
        // explicitly set packageManager to avoid auto yarn detection
        await spawn('npm', ['install'], { cwd: tempDir })

        await ncu(['--doctor', '-u', '-p', 'npm'], {
          cwd: tempDir,
          stdout: function (data: string) {
            stdout += data
          },
          stderr: function (data: string) {
            stderr += data
          },
        })

        pkgUpgraded = JSON.parse(await fs.readFile(pkgPath, 'utf-8'))
      } finally {
        await fs.rm(tempDir, { recursive: true, force: true })
      }

      // stdout should include successful upgrades
      stdout.should.containIgnoreCase('ncu-test-tag 1.0.0 →')
      stdout.should.not.containIgnoreCase('ncu-test-v2 1.0.0 →')

      // stderr should include failed prepare script
      stderr.should.containIgnoreCase('failed')
      stderr.should.containIgnoreCase('ncu-test-v2 1.0.0 →')
      stderr.should.not.containIgnoreCase('ncu-test-tag 1.0.0 →')

      // package file should only include successful upgrades
      pkgUpgraded.dependencies.should.deep.equal({
        'ncu-test-v2': '1.0.0',
        'ncu-test-tag': '1.1.0',
      })
    })
  })

  describe('yarn', () => {
    testPass({ packageManager: 'yarn' })
    testFail({ packageManager: 'yarn' })
  })

  describe('bun', () => {
    // TODO: fix doctor bun tests
    // testPass({ packageManager: 'bun' })
    // testFail({ packageManager: 'bun' })
  })
})<|MERGE_RESOLUTION|>--- conflicted
+++ resolved
@@ -8,11 +8,8 @@
 import spawn from 'spawn-please'
 import { cliOptionsMap } from '../src/cli-options'
 import { chalkInit } from '../src/lib/chalk'
-<<<<<<< HEAD
 import { PackageManagerName } from '../src/types/PackageManagerName'
-=======
 import stubNpmView from './helpers/stubNpmView'
->>>>>>> ce4cd12e
 
 chai.should()
 chai.use(chaiAsPromised)
@@ -101,13 +98,8 @@
 }
 
 /** Assertions for npm or yarn when tests fail. */
-<<<<<<< HEAD
 const testFail = ({ packageManager }: { packageManager: PackageManagerName }) => {
   it('identify broken upgrade', async function () {
-=======
-const testFail = ({ packageManager }: { packageManager: string }) => {
-  it('identify broken upgrad', async function () {
->>>>>>> ce4cd12e
     const cwd = path.join(doctorTests, 'fail')
     const pkgPath = path.join(cwd, 'package.json')
     const nodeModulesPath = path.join(cwd, 'node_modules')

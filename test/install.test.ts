/* eslint-disable no-unused-expressions */
// eslint doesn't like .to.be.false syntax
import { expect } from 'chai'
import fs from 'fs/promises'
import os from 'os'
import path from 'path'
import spawn from 'spawn-please'
<<<<<<< HEAD
import { fileURLToPath } from 'url'
import exists from '../src/lib/exists.js'
import chaiSetup from './helpers/chaiSetup.js'
import stubNpmView from './helpers/stubNpmView.js'

chaiSetup()

const __dirname = path.dirname(fileURLToPath(import.meta.url))
const bin = path.join(__dirname, '../build/src/bin/cli.js')
=======
import exists from '../src/lib/exists'
import chaiSetup from './helpers/chaiSetup'
import stubVersions from './helpers/stubVersions'

chaiSetup()

const bin = path.join(__dirname, '../build/cli.js')
>>>>>>> 4a9a34f1

describe('install', () => {
  describe('non-interactive', () => {
    it('print install hint without --install', async () => {
      const { default: stripAnsi } = await import('strip-ansi')
      const pkgData = {
        dependencies: {
          'ncu-test-v2': '1.0.0',
        },
      }

<<<<<<< HEAD
      const stub = stubNpmView('2.0.0')
=======
      const stub = stubVersions('2.0.0', { spawn: true })
>>>>>>> 4a9a34f1
      const tempDir = await fs.mkdtemp(path.join(os.tmpdir(), 'npm-check-updates-'))
      const pkgFile = path.join(tempDir, 'package.json')
      await fs.writeFile(pkgFile, JSON.stringify(pkgData), 'utf-8')

      try {
        const { stdout } = await spawn('node', [bin, '-u', '--packageFile', pkgFile])
        stripAnsi(stdout).should.include('Run npm install to install new versions')
        expect(await exists(path.join(tempDir, 'package-lock.json'))).to.be.false
        expect(await exists(path.join(tempDir, 'node_modules'))).to.be.false
      } finally {
        await fs.rm(tempDir, { recursive: true, force: true })
        stub.restore()
      }
    })

    it('install packages and do not print install hint with --install always', async () => {
      const { default: stripAnsi } = await import('strip-ansi')
      const pkgData = {
        dependencies: {
          'ncu-test-v2': '1.0.0',
        },
      }

<<<<<<< HEAD
      const stub = stubNpmView('2.0.0')
=======
      const stub = stubVersions('2.0.0', { spawn: true })
>>>>>>> 4a9a34f1
      const tempDir = await fs.mkdtemp(path.join(os.tmpdir(), 'npm-check-updates-'))
      const pkgFile = path.join(tempDir, 'package.json')
      await fs.writeFile(pkgFile, JSON.stringify(pkgData), 'utf-8')

      try {
        const { stdout } = await spawn('node', [bin, '-u', '--packageFile', pkgFile, '--install', 'always'])
        stripAnsi(stdout).should.not.include('Run npm install to install new versions')
        expect(await exists(path.join(tempDir, 'package-lock.json'))).to.be.true
        expect(await exists(path.join(tempDir, 'node_modules'))).to.be.true
      } finally {
        await fs.rm(tempDir, { recursive: true, force: true })
        stub.restore()
      }
    })

    it('do not print install hint with --install never', async () => {
      const { default: stripAnsi } = await import('strip-ansi')
      const pkgData = {
        dependencies: {
          'ncu-test-v2': '1.0.0',
        },
      }

<<<<<<< HEAD
      const stub = stubNpmView('2.0.0')
=======
      const stub = stubVersions('2.0.0', { spawn: true })
>>>>>>> 4a9a34f1
      const tempDir = await fs.mkdtemp(path.join(os.tmpdir(), 'npm-check-updates-'))
      const pkgFile = path.join(tempDir, 'package.json')
      await fs.writeFile(pkgFile, JSON.stringify(pkgData), 'utf-8')

      try {
        const { stdout } = await spawn('node', [bin, '-u', '--packageFile', pkgFile, '--install', 'never'])
        stripAnsi(stdout).should.not.include('Run npm install to install new versions')
        expect(await exists(path.join(tempDir, 'package-lock.json'))).to.be.false
        expect(await exists(path.join(tempDir, 'node_modules'))).to.be.false
      } finally {
        await fs.rm(tempDir, { recursive: true, force: true })
        stub.restore()
      }
    })
  })

  describe('interactive', () => {
    it('install when responding yes to prompt without --install', async () => {
      const pkgData = {
        dependencies: {
          'ncu-test-v2': '1.0.0',
        },
      }

<<<<<<< HEAD
      const stub = stubNpmView('2.0.0')
=======
      const stub = stubVersions('2.0.0', { spawn: true })
>>>>>>> 4a9a34f1
      const tempDir = await fs.mkdtemp(path.join(os.tmpdir(), 'npm-check-updates-'))
      const pkgFile = path.join(tempDir, 'package.json')
      await fs.writeFile(pkgFile, JSON.stringify(pkgData), 'utf-8')

      try {
        await spawn(
          'node',
          [bin, '-iu', '--packageFile', pkgFile],
          {},
          {
            env: {
              ...process.env,
              INJECT_PROMPTS: JSON.stringify([['ncu-test-v2'], true]),
            },
          },
        )
        expect(await exists(path.join(tempDir, 'package-lock.json'))).to.be.true
        expect(await exists(path.join(tempDir, 'node_modules'))).to.be.true
      } finally {
        await fs.rm(tempDir, { recursive: true, force: true })
        stub.restore()
      }
    })

    it('do not install when responding no to prompt without --install', async () => {
      const pkgData = {
        dependencies: {
          'ncu-test-v2': '1.0.0',
        },
      }

<<<<<<< HEAD
      const stub = stubNpmView('2.0.0')
=======
      const stub = stubVersions('2.0.0', { spawn: true })
>>>>>>> 4a9a34f1
      const tempDir = await fs.mkdtemp(path.join(os.tmpdir(), 'npm-check-updates-'))
      const pkgFile = path.join(tempDir, 'package.json')
      await fs.writeFile(pkgFile, JSON.stringify(pkgData), 'utf-8')

      try {
        await spawn(
          'node',
          [bin, '-iu', '--packageFile', pkgFile],
          {},
          {
            env: {
              ...process.env,
              INJECT_PROMPTS: JSON.stringify([['ncu-test-v2'], false]),
            },
          },
        )
        expect(await exists(path.join(tempDir, 'package-lock.json'))).to.be.false
        expect(await exists(path.join(tempDir, 'node_modules'))).to.be.false
      } finally {
        await fs.rm(tempDir, { recursive: true, force: true })
        stub.restore()
      }
    })

    it('install with --install always', async () => {
      const pkgData = {
        dependencies: {
          'ncu-test-v2': '1.0.0',
        },
      }

<<<<<<< HEAD
      const stub = stubNpmView('2.0.0')
=======
      const stub = stubVersions('2.0.0', { spawn: true })
>>>>>>> 4a9a34f1
      const tempDir = await fs.mkdtemp(path.join(os.tmpdir(), 'npm-check-updates-'))
      const pkgFile = path.join(tempDir, 'package.json')
      await fs.writeFile(pkgFile, JSON.stringify(pkgData), 'utf-8')

      try {
        await spawn(
          'node',
          [bin, '-iu', '--packageFile', pkgFile, '--install', 'always'],
          {},
          {
            env: {
              ...process.env,
              // NOTE: We can inject valuees, but we cannot test if the prompt was actually shown or not.
              // i.e. Testing that the prompt is not shown with --install always must be done manually.
              INJECT_PROMPTS: JSON.stringify([['ncu-test-v2']]),
            },
          },
        )
        expect(await exists(path.join(tempDir, 'package-lock.json'))).to.be.true
        expect(await exists(path.join(tempDir, 'node_modules'))).to.be.true
      } finally {
        await fs.rm(tempDir, { recursive: true, force: true })
        stub.restore()
      }
    })

    it('do not install with --install never', async () => {
      const pkgData = {
        dependencies: {
          'ncu-test-v2': '1.0.0',
        },
      }

<<<<<<< HEAD
      const stub = stubNpmView('2.0.0')
=======
      const stub = stubVersions('2.0.0', { spawn: true })
>>>>>>> 4a9a34f1
      const tempDir = await fs.mkdtemp(path.join(os.tmpdir(), 'npm-check-updates-'))
      const pkgFile = path.join(tempDir, 'package.json')
      await fs.writeFile(pkgFile, JSON.stringify(pkgData), 'utf-8')

      try {
        await spawn(
          'node',
          [bin, '-iu', '--packageFile', pkgFile, '--install', 'never'],
          {},
          {
            env: {
              ...process.env,
              // NOTE: We can inject valuees, but we cannot test if the prompt was actually shown or not.
              // i.e. Testing that the prompt is not shown with --install never must be done manually.
              INJECT_PROMPTS: JSON.stringify([['ncu-test-v2']]),
            },
          },
        )
        expect(await exists(path.join(tempDir, 'package-lock.json'))).to.be.false
        expect(await exists(path.join(tempDir, 'node_modules'))).to.be.false
      } finally {
        await fs.rm(tempDir, { recursive: true, force: true })
        stub.restore()
      }
    })
  })
})<|MERGE_RESOLUTION|>--- conflicted
+++ resolved
@@ -1,29 +1,19 @@
 /* eslint-disable no-unused-expressions */
 // eslint doesn't like .to.be.false syntax
 import { expect } from 'chai'
-import fs from 'fs/promises'
-import os from 'os'
-import path from 'path'
+import fs from 'node:fs/promises'
+import os from 'node:os'
+import path from 'node:path'
+import { fileURLToPath } from 'node:url'
 import spawn from 'spawn-please'
-<<<<<<< HEAD
-import { fileURLToPath } from 'url'
 import exists from '../src/lib/exists.js'
 import chaiSetup from './helpers/chaiSetup.js'
-import stubNpmView from './helpers/stubNpmView.js'
+import stubVersions from './helpers/stubVersions.js'
 
 chaiSetup()
 
 const __dirname = path.dirname(fileURLToPath(import.meta.url))
-const bin = path.join(__dirname, '../build/src/bin/cli.js')
-=======
-import exists from '../src/lib/exists'
-import chaiSetup from './helpers/chaiSetup'
-import stubVersions from './helpers/stubVersions'
-
-chaiSetup()
-
-const bin = path.join(__dirname, '../build/cli.js')
->>>>>>> 4a9a34f1
+const bin = path.join(__dirname, '../build/src/cli.js')
 
 describe('install', () => {
   describe('non-interactive', () => {
@@ -35,11 +25,7 @@
         },
       }
 
-<<<<<<< HEAD
-      const stub = stubNpmView('2.0.0')
-=======
-      const stub = stubVersions('2.0.0', { spawn: true })
->>>>>>> 4a9a34f1
+      const stub = stubVersions('2.0.0')
       const tempDir = await fs.mkdtemp(path.join(os.tmpdir(), 'npm-check-updates-'))
       const pkgFile = path.join(tempDir, 'package.json')
       await fs.writeFile(pkgFile, JSON.stringify(pkgData), 'utf-8')
@@ -63,11 +49,7 @@
         },
       }
 
-<<<<<<< HEAD
-      const stub = stubNpmView('2.0.0')
-=======
-      const stub = stubVersions('2.0.0', { spawn: true })
->>>>>>> 4a9a34f1
+      const stub = stubVersions('2.0.0')
       const tempDir = await fs.mkdtemp(path.join(os.tmpdir(), 'npm-check-updates-'))
       const pkgFile = path.join(tempDir, 'package.json')
       await fs.writeFile(pkgFile, JSON.stringify(pkgData), 'utf-8')
@@ -91,11 +73,7 @@
         },
       }
 
-<<<<<<< HEAD
-      const stub = stubNpmView('2.0.0')
-=======
-      const stub = stubVersions('2.0.0', { spawn: true })
->>>>>>> 4a9a34f1
+      const stub = stubVersions('2.0.0')
       const tempDir = await fs.mkdtemp(path.join(os.tmpdir(), 'npm-check-updates-'))
       const pkgFile = path.join(tempDir, 'package.json')
       await fs.writeFile(pkgFile, JSON.stringify(pkgData), 'utf-8')
@@ -120,11 +98,7 @@
         },
       }
 
-<<<<<<< HEAD
-      const stub = stubNpmView('2.0.0')
-=======
-      const stub = stubVersions('2.0.0', { spawn: true })
->>>>>>> 4a9a34f1
+      const stub = stubVersions('2.0.0')
       const tempDir = await fs.mkdtemp(path.join(os.tmpdir(), 'npm-check-updates-'))
       const pkgFile = path.join(tempDir, 'package.json')
       await fs.writeFile(pkgFile, JSON.stringify(pkgData), 'utf-8')
@@ -156,11 +130,7 @@
         },
       }
 
-<<<<<<< HEAD
-      const stub = stubNpmView('2.0.0')
-=======
-      const stub = stubVersions('2.0.0', { spawn: true })
->>>>>>> 4a9a34f1
+      const stub = stubVersions('2.0.0')
       const tempDir = await fs.mkdtemp(path.join(os.tmpdir(), 'npm-check-updates-'))
       const pkgFile = path.join(tempDir, 'package.json')
       await fs.writeFile(pkgFile, JSON.stringify(pkgData), 'utf-8')
@@ -192,11 +162,7 @@
         },
       }
 
-<<<<<<< HEAD
-      const stub = stubNpmView('2.0.0')
-=======
-      const stub = stubVersions('2.0.0', { spawn: true })
->>>>>>> 4a9a34f1
+      const stub = stubVersions('2.0.0')
       const tempDir = await fs.mkdtemp(path.join(os.tmpdir(), 'npm-check-updates-'))
       const pkgFile = path.join(tempDir, 'package.json')
       await fs.writeFile(pkgFile, JSON.stringify(pkgData), 'utf-8')
@@ -230,11 +196,7 @@
         },
       }
 
-<<<<<<< HEAD
-      const stub = stubNpmView('2.0.0')
-=======
-      const stub = stubVersions('2.0.0', { spawn: true })
->>>>>>> 4a9a34f1
+      const stub = stubVersions('2.0.0')
       const tempDir = await fs.mkdtemp(path.join(os.tmpdir(), 'npm-check-updates-'))
       const pkgFile = path.join(tempDir, 'package.json')
       await fs.writeFile(pkgFile, JSON.stringify(pkgData), 'utf-8')

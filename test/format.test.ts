import { expect } from 'chai'
import fs from 'fs/promises'
import os from 'os'
import path from 'path'
import spawn from 'spawn-please'
import chaiSetup from './helpers/chaiSetup'
import stubVersions from './helpers/stubVersions'

chaiSetup()

const bin = path.join(__dirname, '../build/cli.js')

describe('format', () => {
  // do not stubVersions here, because we need to test if if time is parsed correctly from npm-registry-fetch
  it('--format time', async () => {
    const timestamp = '2020-04-27T21:48:11.660Z'
    const packageData = {
      dependencies: {
        'ncu-test-v2': '^1.0.0',
      },
    }
<<<<<<< HEAD
    const output = await spawn('node', [bin, '--format', 'time', '--stdin'], JSON.stringify(packageData))
    expect(output).contains(timestamp)
=======
    const { stdout } = await spawn('node', [bin, '--format', 'time', '--stdin'], { stdin: JSON.stringify(packageData) })
    expect(stdout).contains(timestamp)
    stub.restore()
>>>>>>> 9ac6902a
  })

  it('--format repo', async () => {
    const tempDir = await fs.mkdtemp(path.join(os.tmpdir(), 'npm-check-updates-'))
    const pkgFile = path.join(tempDir, 'package.json')
    await fs.writeFile(
      pkgFile,
      JSON.stringify({
        dependencies: {
          'modern-diacritics': '^1.0.0',
        },
      }),
      'utf-8',
    )
    try {
      await spawn('npm', ['install'], {}, { cwd: tempDir })
      const { stdout } = await spawn('node', [bin, '--format', 'repo'], {}, { cwd: tempDir })
      stdout.should.include('https://github.com/Mitsunee/modern-diacritics')
    } finally {
      await fs.rm(tempDir, { recursive: true, force: true })
    }
  })

  it('--format lines', async () => {
    const stub = stubVersions(
      {
        'ncu-test-v2': '2.0.0',
        'ncu-test-tag': '1.1.0',
      },
      { spawn: true },
    )
    const tempDir = await fs.mkdtemp(path.join(os.tmpdir(), 'npm-check-updates-'))
    const pkgFile = path.join(tempDir, 'package.json')
    await fs.writeFile(
      pkgFile,
      JSON.stringify({
        dependencies: {
          'ncu-test-v2': '^1.0.0',
          'ncu-test-tag': '^1.0.0',
        },
      }),
      'utf-8',
    )
    try {
      const { stdout } = await spawn('node', [bin, '--format', 'lines'], {}, { cwd: tempDir })
      stdout.should.equals('ncu-test-v2@^2.0.0\nncu-test-tag@^1.1.0\n')
    } finally {
      await fs.rm(tempDir, { recursive: true, force: true })
      stub.restore()
    }
  })

  it('disallow --format lines with --jsonUpgraded', async () => {
    const stub = stubVersions(
      {
        'ncu-test-v2': '2.0.0',
        'ncu-test-tag': '1.1.0',
      },
      { spawn: true },
    )
    const tempDir = await fs.mkdtemp(path.join(os.tmpdir(), 'npm-check-updates-'))
    const pkgFile = path.join(tempDir, 'package.json')
    await fs.writeFile(
      pkgFile,
      JSON.stringify({
        dependencies: {
          'ncu-test-v2': '^1.0.0',
          'ncu-test-tag': '^1.0.0',
        },
      }),
      'utf-8',
    )
    try {
      await spawn(
        'node',
        [bin, '--format', 'lines', '--jsonUpgraded'],
        {},
        {
          cwd: tempDir,
        },
      ).should.eventually.be.rejectedWith('Cannot specify both --format lines and --jsonUpgraded.')
    } finally {
      await fs.rm(tempDir, { recursive: true, force: true })
      stub.restore()
    }
  })

  it('disallow --format lines with --jsonAll', async () => {
    const stub = stubVersions(
      {
        'ncu-test-v2': '2.0.0',
        'ncu-test-tag': '1.1.0',
      },
      { spawn: true },
    )
    const tempDir = await fs.mkdtemp(path.join(os.tmpdir(), 'npm-check-updates-'))
    const pkgFile = path.join(tempDir, 'package.json')
    await fs.writeFile(
      pkgFile,
      JSON.stringify({
        dependencies: {
          'ncu-test-v2': '^1.0.0',
          'ncu-test-tag': '^1.0.0',
        },
      }),
      'utf-8',
    )
    try {
      await spawn(
        'node',
        [bin, '--format', 'lines', '--jsonAll'],
        {},
        {
          cwd: tempDir,
        },
      ).should.eventually.be.rejectedWith('Cannot specify both --format lines and --jsonAll.')
    } finally {
      await fs.rm(tempDir, { recursive: true, force: true })
      stub.restore()
    }
  })

  it('disallow --format lines with other format options', async () => {
    const stub = stubVersions(
      {
        'ncu-test-v2': '2.0.0',
        'ncu-test-tag': '1.1.0',
      },
      { spawn: true },
    )
    const tempDir = await fs.mkdtemp(path.join(os.tmpdir(), 'npm-check-updates-'))
    const pkgFile = path.join(tempDir, 'package.json')
    await fs.writeFile(
      pkgFile,
      JSON.stringify({
        dependencies: {
          'ncu-test-v2': '^1.0.0',
          'ncu-test-tag': '^1.0.0',
        },
      }),
      'utf-8',
    )
    try {
      await spawn(
        'node',
        [bin, '--format', 'lines,group'],
        {},
        {
          cwd: tempDir,
        },
      ).should.eventually.be.rejectedWith('Cannot use --format lines with other formatting options.')
    } finally {
      await fs.rm(tempDir, { recursive: true, force: true })
      stub.restore()
    }
  })
})<|MERGE_RESOLUTION|>--- conflicted
+++ resolved
@@ -19,14 +19,8 @@
         'ncu-test-v2': '^1.0.0',
       },
     }
-<<<<<<< HEAD
-    const output = await spawn('node', [bin, '--format', 'time', '--stdin'], JSON.stringify(packageData))
-    expect(output).contains(timestamp)
-=======
     const { stdout } = await spawn('node', [bin, '--format', 'time', '--stdin'], { stdin: JSON.stringify(packageData) })
     expect(stdout).contains(timestamp)
-    stub.restore()
->>>>>>> 9ac6902a
   })
 
   it('--format repo', async () => {

--- conflicted
+++ resolved
@@ -25,13 +25,8 @@
   })
 
   it('completes successfully with timeout', async () => {
-<<<<<<< HEAD
     const stub = stubVersions('99.9.9', { spawn: true })
-    await spawn('node', [bin, '--timeout', '100000'], '{ "dependencies": { "express": "1" } }')
-=======
-    const stub = stubNpmView('99.9.9', { spawn: true })
     await spawn('node', [bin, '--timeout', '100000'], { stdin: '{ "dependencies": { "express": "1" } }' })
->>>>>>> 9ac6902a
     stub.restore()
   })
 })